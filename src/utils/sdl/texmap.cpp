/***************************************************************************
 *   Copyright (C) 1998-2010 by authors (see AUTHORS.txt )                 *
 *                                                                         *
 *   This file is part of LuxRays.                                         *
 *                                                                         *
 *   LuxRays is free software; you can redistribute it and/or modify       *
 *   it under the terms of the GNU General Public License as published by  *
 *   the Free Software Foundation; either version 3 of the License, or     *
 *   (at your option) any later version.                                   *
 *                                                                         *
 *   LuxRays is distributed in the hope that it will be useful,            *
 *   but WITHOUT ANY WARRANTY; without even the implied warranty of        *
 *   MERCHANTABILITY or FITNESS FOR A PARTICULAR PURPOSE.  See the         *
 *   GNU General Public License for more details.                          *
 *                                                                         *
 *   You should have received a copy of the GNU General Public License     *
 *   along with this program.  If not, see <http://www.gnu.org/licenses/>. *
 *                                                                         *
 *   LuxRays website: http://www.luxrender.net                             *
 ***************************************************************************/

#if defined (WIN32)
#include <windows.h>
#endif

#include <FreeImage.h>

#include "luxrays/utils/sdl/texmap.h"

using namespace luxrays;
using namespace luxrays::sdl;

TextureMap::TextureMap(const std::string &fileName) {
	SDL_LOG("Reading texture map: " << fileName);

	FREE_IMAGE_FORMAT fif = FreeImage_GetFileType(fileName.c_str(), 0);
	if(fif == FIF_UNKNOWN)
		fif = FreeImage_GetFIFFromFilename(fileName.c_str());

	if((fif != FIF_UNKNOWN) && FreeImage_FIFSupportsReading(fif)) {
		FIBITMAP *dib = FreeImage_Load(fif, fileName.c_str(), 0);

		if (!dib)
			throw std::runtime_error("Unable to read texture map: " + fileName);

		width = FreeImage_GetWidth(dib);
		height = FreeImage_GetHeight(dib);

		unsigned int pitch = FreeImage_GetPitch(dib);
		FREE_IMAGE_TYPE imageType = FreeImage_GetImageType(dib);
		unsigned int bpp = FreeImage_GetBPP(dib);
		BYTE *bits = (BYTE *)FreeImage_GetBits(dib);

		if ((imageType == FIT_RGBAF) && (bpp == 128)) {
			SDL_LOG("HDR RGB (128bit) texture map size: " << width << "x" << height << " (" <<
					width * height * sizeof(Spectrum) / 1024 << "Kbytes)");
			pixels = new Spectrum[width * height];
			alpha = NULL;

			for (unsigned int y = 0; y < height; ++y) {
				FIRGBAF *pixel = (FIRGBAF *)bits;
				for (unsigned int x = 0; x < width; ++x) {
					const unsigned int offset = x + (height - y - 1) * width;
					pixels[offset].r = pixel[x].red;
					pixels[offset].g = pixel[x].green;
					pixels[offset].b = pixel[x].blue;
				}

				// Next line
				bits += pitch;
			}
		} else if ((imageType == FIT_RGBF) && (bpp == 96)) {
			SDL_LOG("HDR RGB (96bit) texture map size: " << width << "x" << height << " (" <<
					width * height * sizeof(Spectrum) / 1024 << "Kbytes)");
			pixels = new Spectrum[width * height];
			alpha = NULL;

			for (unsigned int y = 0; y < height; ++y) {
				FIRGBF *pixel = (FIRGBF *)bits;
				for (unsigned int x = 0; x < width; ++x) {
					const unsigned int offset = x + (height - y - 1) * width;
					pixels[offset].r = pixel[x].red;
					pixels[offset].g = pixel[x].green;
					pixels[offset].b = pixel[x].blue;
				}

				// Next line
				bits += pitch;
			}
		} else if ((imageType == FIT_BITMAP) && (bpp == 32)) {
			SDL_LOG("RGBA texture map size: " << width << "x" << height << " (" <<
					width * height * (sizeof(Spectrum) + sizeof(float)) / 1024 << "Kbytes)");
			const unsigned int pixelCount = width * height;
			pixels = new Spectrum[pixelCount];
			alpha = new float[pixelCount];

			for (unsigned int y = 0; y < height; ++y) {
				BYTE *pixel = (BYTE *)bits;
				for (unsigned int x = 0; x < width; ++x) {
					const unsigned int offset = x + (height - y - 1) * width;
					pixels[offset].r = pixel[FI_RGBA_RED] / 255.f;
					pixels[offset].g = pixel[FI_RGBA_GREEN] / 255.f;
					pixels[offset].b = pixel[FI_RGBA_BLUE] / 255.f;
					alpha[offset] = pixel[FI_RGBA_ALPHA] / 255.f;
					pixel += 4;
				}

				// Next line
				bits += pitch;
			}
		} else if (bpp == 24) {
			SDL_LOG("RGB texture map size: " << width << "x" << height << " (" <<
					width * height * sizeof(Spectrum) / 1024 << "Kbytes)");
			pixels = new Spectrum[width * height];
			alpha = NULL;

			for (unsigned int y = 0; y < height; ++y) {
				BYTE *pixel = (BYTE *)bits;
				for (unsigned int x = 0; x < width; ++x) {
					const unsigned int offest = x + (height - y - 1) * width;
					pixels[offest].r = pixel[FI_RGBA_RED] / 255.f;
					pixels[offest].g = pixel[FI_RGBA_GREEN] / 255.f;
					pixels[offest].b = pixel[FI_RGBA_BLUE] / 255.f;
					pixel += 3;
				}

				// Next line
				bits += pitch;
			}
		} else if (bpp == 8) {
<<<<<<< HEAD
			SDL_LOG("Converting 8bpp image to 24bpp");
=======
			SDL_LOG("Converting 8bpp image to 24bpp RGB texture map size: " << width << "x" << height << " (" <<
					width * height * sizeof(Spectrum) / 1024 << "Kbytes)");
>>>>>>> 5b5b116f
			pixels = new Spectrum[width * height];
			alpha = NULL;

			for (unsigned int y = 0; y < height; ++y) {
				BYTE pixel;
				for (unsigned int x = 0; x < width; ++x) {
					FreeImage_GetPixelIndex(dib, x, y, &pixel);
					const unsigned int offest = x + (height - y - 1) * width;
					pixels[offest].r = pixel / 255.f;
					pixels[offest].g = pixel / 255.f;
					pixels[offest].b = pixel / 255.f;
				}

				// Next line
				bits += pitch;
			}
		} else {
			std::stringstream msg;
			msg << "Unsupported bitmap depth (" << bpp << ") in a texture map: " << fileName;
			throw std::runtime_error(msg.str());
		}

		FreeImage_Unload(dib);
	} else
		throw std::runtime_error("Unknown image file format: " + fileName);

	DuDv.u = 1.f / width;
	DuDv.v = 1.f / height;
}

TextureMap::TextureMap(Spectrum *cols, const unsigned int w, const unsigned int h) {
	pixels = cols;
	alpha = NULL;
	width = w;
	height = h;

	DuDv.u = 1.f / width;
	DuDv.v = 1.f / height;
}

TextureMap::~TextureMap() {
	delete[] pixels;
	delete[] alpha;
}

TextureMap::TextureMap(const std::string& baseFileName, const float red, const float green, const float blue) {
	SDL_LOG("Creating blank texture from: " << baseFileName);

	FREE_IMAGE_FORMAT fif = FreeImage_GetFileType(baseFileName.c_str(), 0);
	if (fif == FIF_UNKNOWN)
		fif = FreeImage_GetFIFFromFilename(baseFileName.c_str());

	if ((fif != FIF_UNKNOWN) && FreeImage_FIFSupportsReading(fif)) {
		FIBITMAP *dib = FreeImage_Load(fif, baseFileName.c_str(), 0);

		if (!dib)
			throw std::runtime_error("Unable to read base texture map: " + baseFileName);

		width = FreeImage_GetWidth(dib);
		height = FreeImage_GetHeight(dib);
		FreeImage_Unload(dib);

		const unsigned int numPixels = width*height;
		pixels = new Spectrum[numPixels];
		alpha = NULL;

		SDL_LOG("Initializing the texture with " << red << ", " << green << ", " << blue << " for " << numPixels << " pixels");
		for (unsigned int i = 0; i < numPixels; i++) {
			pixels[i].r = red;
			pixels[i].g = green;
			pixels[i].b = blue;
		}
	}
	DuDv.u = 1.f / width;
	DuDv.v = 1.f / height;
}

void TextureMap::AddAlpha(const std::string &alphaMapFileName) {
	// Don't overwrite a pre-existing alpha
	if (alpha != NULL) {
		return;
	}

	FREE_IMAGE_FORMAT fif = FreeImage_GetFileType(alphaMapFileName.c_str(), 0);
	if (fif == FIF_UNKNOWN)
		fif = FreeImage_GetFIFFromFilename(alphaMapFileName.c_str());

	if ((fif != FIF_UNKNOWN) && FreeImage_FIFSupportsReading(fif)) {
		FIBITMAP *dib = FreeImage_Load(fif, alphaMapFileName.c_str(), 0);

		if (!dib)
			throw std::runtime_error("Unable to read alpha map: " + alphaMapFileName);

		unsigned int alphaWidth = FreeImage_GetWidth(dib);
		unsigned int alphaHeight = FreeImage_GetHeight(dib);

		unsigned int pitch = FreeImage_GetPitch(dib);
		unsigned int bpp = FreeImage_GetBPP(dib);
		BYTE *bits = (BYTE *) FreeImage_GetBits(dib);

		const unsigned int pixelCount = alphaWidth * alphaHeight;
		alpha = new float[pixelCount];
		if (alpha == NULL) {
			SDL_LOG("Error: could not allocate alpha channel for map " << alphaMapFileName);
			return;
		}

		unsigned short int pixelIncrement = bpp / 8; // I'm well aware of the assumption risk. Alphamaps are usually RGB or greyscale (1bpp)
		for (unsigned int y = 0; y < alphaHeight; ++y) {
			BYTE *pixel = (BYTE *) bits;
			for (unsigned int x = 0; x < alphaWidth; ++x) {
				const unsigned int offset = x + (alphaHeight - y - 1) * alphaWidth;
				alpha[offset] = *pixel / 255.f;
				pixel += pixelIncrement;
			}

			// Next line
			bits += pitch;
		}

		FreeImage_Unload(dib);
	}
}

TextureMapCache::TextureMapCache() {
}

TextureMapCache::~TextureMapCache() {
	for (size_t i = 0; i < texInstances.size(); ++i)
		delete texInstances[i];
	for (size_t i = 0; i < bumpInstances.size(); ++i)
		delete bumpInstances[i];
	for (size_t i = 0; i < normalInstances.size(); ++i)
		delete normalInstances[i];

	for (std::map<std::string, TextureMap *>::const_iterator it = maps.begin(); it != maps.end(); ++it)
		delete it->second;
}

TextureMap *TextureMapCache::GetTextureMap(const std::string &fileName) {
	// Check if the texture map has been already loaded
	std::map<std::string, TextureMap *>::const_iterator it = maps.find(fileName);

	if (it == maps.end()) {
		// I have yet to load the file

		TextureMap *tm = new TextureMap(fileName);
		maps.insert(std::make_pair(fileName, tm));

		return tm;
	} else {
		//SDL_LOG("Cached texture map: " << fileName);
		return it->second;
	}
}

TexMapInstance *TextureMapCache::AddTextureMap(const std::string &fileName, TextureMap *tm) {
	// Check if the texture map has been already loaded
	std::map<std::string, TextureMap *>::const_iterator it = maps.find(fileName);

	if (it == maps.end()) {
		SDL_LOG("AddTexMap: " << fileName);
		maps.insert(std::make_pair(fileName, tm));
		TexMapInstance *texm = new TexMapInstance(tm);
		texInstances.push_back(texm);
		return (texm);
	} else
		std::runtime_error("Cannot add texture map: " + fileName + " to the cache. An instance exists already");

	return NULL;
}

TextureMap *TextureMapCache::FindTextureMap(const std::string &fileName) {
	// Check if the texture map has been already loaded
	std::map<std::string, TextureMap *>::const_iterator it = maps.find(fileName);
	if (it == maps.end())
		return NULL;
	else
		return (it->second);
}

TexMapInstance *TextureMapCache::GetTexMapInstance(const std::string &fileName) {
	TextureMap *tm = GetTextureMap(fileName);
	TexMapInstance *texm = new TexMapInstance(tm);
	texInstances.push_back(texm);

	return texm;
}

BumpMapInstance *TextureMapCache::GetBumpMapInstance(const std::string &fileName, const float scale) {
	TextureMap *tm = GetTextureMap(fileName);
	BumpMapInstance *bm = new BumpMapInstance(tm, scale);
	bumpInstances.push_back(bm);

	return bm;
}

NormalMapInstance *TextureMapCache::GetNormalMapInstance(const std::string &fileName) {
	TextureMap *tm = GetTextureMap(fileName);
	NormalMapInstance *nm = new NormalMapInstance(tm);
	normalInstances.push_back(nm);

	return nm;
}

void TextureMapCache::GetTexMaps(std::vector<TextureMap *> &tms) {
	for (std::map<std::string, TextureMap *>::const_iterator it = maps.begin(); it != maps.end(); ++it)
		tms.push_back(it->second);
}<|MERGE_RESOLUTION|>--- conflicted
+++ resolved
@@ -128,12 +128,9 @@
 				bits += pitch;
 			}
 		} else if (bpp == 8) {
-<<<<<<< HEAD
-			SDL_LOG("Converting 8bpp image to 24bpp");
-=======
 			SDL_LOG("Converting 8bpp image to 24bpp RGB texture map size: " << width << "x" << height << " (" <<
-					width * height * sizeof(Spectrum) / 1024 << "Kbytes)");
->>>>>>> 5b5b116f
+					width * height * sizeof (Spectrum) / 1024 << "Kbytes)");
+
 			pixels = new Spectrum[width * height];
 			alpha = NULL;
 
