--- conflicted
+++ resolved
@@ -347,13 +347,7 @@
 					*(hitsBuff), engine->taskCount, NULL, NULL);
 
 				// Advance to next path state
-<<<<<<< HEAD
-				EnqueueAdvancePathsKernel(oclQueue);
-=======
-				currentQueue.enqueueNDRangeKernel(*advancePathsKernel, cl::NullRange,
-					cl::NDRange(RoundUp<u_int>(engine->taskCount, advancePathsWorkGroupSize)),
-					cl::NDRange(advancePathsWorkGroupSize));
->>>>>>> 1fd08516
+				EnqueueAdvancePathsKernel(currentQueue);
 			}
 
 			// No need to transfer the frame buffer if I'm not the display thread
