/***************************************************************************
 * Copyright 1998-2013 by authors (see AUTHORS.txt)                        *
 *                                                                         *
 *   This file is part of LuxRender.                                       *
 *                                                                         *
 * Licensed under the Apache License, Version 2.0 (the "License");         *
 * you may not use this file except in compliance with the License.        *
 * You may obtain a copy of the License at                                 *
 *                                                                         *
 *     http://www.apache.org/licenses/LICENSE-2.0                          *
 *                                                                         *
 * Unless required by applicable law or agreed to in writing, software     *
 * distributed under the License is distributed on an "AS IS" BASIS,       *
 * WITHOUT WARRANTIES OR CONDITIONS OF ANY KIND, either express or implied.*
 * See the License for the specific language governing permissions and     *
 * limitations under the License.                                          *
 ***************************************************************************/

#if !defined(LUXRAYS_DISABLE_OPENCL)

#include <boost/lexical_cast.hpp>
#include <boost/algorithm/string/replace.hpp>

#include "luxrays/core/geometry/transform.h"
#include "luxrays/utils/ocl.h"
#include "luxrays/core/oclintersectiondevice.h"
#include "luxrays/kernels/kernels.h"

#include "slg/slg.h"
#include "slg/kernels/kernels.h"
#include "slg/renderconfig.h"
#include "slg/engines/pathoclbase/pathoclbase.h"

#if defined(__APPLE__)
//OSX version detection
#include <sys/sysctl.h>
#endif

using namespace std;
using namespace luxrays;
using namespace slg;

//------------------------------------------------------------------------------
// PathOCLBaseRenderThread
//------------------------------------------------------------------------------

PathOCLBaseRenderThread::PathOCLBaseRenderThread(const u_int index,
		OpenCLIntersectionDevice *device, PathOCLBaseRenderEngine *re) {
	intersectionDevice = device;

	renderThread = NULL;

	threadIndex = index;
	renderEngine = re;
	started = false;
	editMode = false;
	threadFilm = NULL;

	filmClearKernel = NULL;

	// Film buffers
	channel_ALPHA_Buff = NULL;
	channel_DEPTH_Buff = NULL;
	channel_POSITION_Buff = NULL;
	channel_GEOMETRY_NORMAL_Buff = NULL;
	channel_SHADING_NORMAL_Buff = NULL;
	channel_MATERIAL_ID_Buff = NULL;
	channel_DIRECT_DIFFUSE_Buff = NULL;
	channel_DIRECT_GLOSSY_Buff = NULL;
	channel_EMISSION_Buff = NULL;
	channel_INDIRECT_DIFFUSE_Buff = NULL;
	channel_INDIRECT_GLOSSY_Buff = NULL;
	channel_INDIRECT_SPECULAR_Buff = NULL;
	channel_MATERIAL_ID_MASK_Buff = NULL;
	channel_DIRECT_SHADOW_MASK_Buff = NULL;
	channel_INDIRECT_SHADOW_MASK_Buff = NULL;
	channel_UV_Buff = NULL;
	channel_RAYCOUNT_Buff = NULL;
	channel_BY_MATERIAL_ID_Buff = NULL;

	// Scene buffers
	materialsBuff = NULL;
	texturesBuff = NULL;
	meshDescsBuff = NULL;
	meshMatsBuff = NULL;
	lightsBuff = NULL;
	envLightIndicesBuff = NULL;
	lightsDistributionBuff = NULL;
	infiniteLightDistributionsBuff = NULL;
	lightsDistributionBuff = NULL;
	vertsBuff = NULL;
	normalsBuff = NULL;
	uvsBuff = NULL;
	colsBuff = NULL;
	alphasBuff = NULL;
	trianglesBuff = NULL;
	cameraBuff = NULL;
	triLightDefsBuff = NULL;
	meshTriLightDefsOffsetBuff = NULL;
	imageMapDescsBuff = NULL;

	// Check the kind of kernel cache to use
	string type = renderEngine->renderConfig->cfg.Get(Property("opencl.kernelcache")("PERSISTENT")).Get<string>();
	if (type == "PERSISTENT")
		kernelCache = new oclKernelPersistentCache("SLG_" SLG_VERSION_MAJOR "." SLG_VERSION_MINOR);
	else if (type == "VOLATILE")
		kernelCache = new oclKernelVolatileCache();
	else if (type == "NONE")
		kernelCache = new oclKernelDummyCache();
	else
		throw runtime_error("Unknown opencl.kernelcache type: " + type);
}

PathOCLBaseRenderThread::~PathOCLBaseRenderThread() {
	if (editMode)
		EndSceneEdit(EditActionList());
	if (started)
		Stop();

	delete filmClearKernel;
	delete threadFilm;
	delete kernelCache;
}

u_int PathOCLBaseRenderThread::SetFilmKernelArgs(cl::Kernel &kernel, u_int argIndex) {
	// Film parameters
	kernel.setArg(argIndex++, threadFilm->GetWidth());
	kernel.setArg(argIndex++, threadFilm->GetHeight());
	for (u_int i = 0; i < channel_RADIANCE_PER_PIXEL_NORMALIZEDs_Buff.size(); ++i)
		kernel.setArg(argIndex++, *(channel_RADIANCE_PER_PIXEL_NORMALIZEDs_Buff[i]));
	if (threadFilm->HasChannel(Film::ALPHA))
		kernel.setArg(argIndex++, *channel_ALPHA_Buff);
	if (threadFilm->HasChannel(Film::DEPTH))
		kernel.setArg(argIndex++, *channel_DEPTH_Buff);
	if (threadFilm->HasChannel(Film::POSITION))
		kernel.setArg(argIndex++, *channel_POSITION_Buff);
	if (threadFilm->HasChannel(Film::GEOMETRY_NORMAL))
		kernel.setArg(argIndex++, *channel_GEOMETRY_NORMAL_Buff);
	if (threadFilm->HasChannel(Film::SHADING_NORMAL))
		kernel.setArg(argIndex++, *channel_SHADING_NORMAL_Buff);
	if (threadFilm->HasChannel(Film::MATERIAL_ID))
		kernel.setArg(argIndex++, *channel_MATERIAL_ID_Buff);
	if (threadFilm->HasChannel(Film::DIRECT_DIFFUSE))
		kernel.setArg(argIndex++, *channel_DIRECT_DIFFUSE_Buff);
	if (threadFilm->HasChannel(Film::DIRECT_GLOSSY))
		kernel.setArg(argIndex++, *channel_DIRECT_GLOSSY_Buff);
	if (threadFilm->HasChannel(Film::EMISSION))
		kernel.setArg(argIndex++, *channel_EMISSION_Buff);
	if (threadFilm->HasChannel(Film::INDIRECT_DIFFUSE))
		kernel.setArg(argIndex++, *channel_INDIRECT_DIFFUSE_Buff);
	if (threadFilm->HasChannel(Film::INDIRECT_GLOSSY))
		kernel.setArg(argIndex++, *channel_INDIRECT_GLOSSY_Buff);
	if (threadFilm->HasChannel(Film::INDIRECT_SPECULAR))
		kernel.setArg(argIndex++, *channel_INDIRECT_SPECULAR_Buff);
	if (threadFilm->HasChannel(Film::MATERIAL_ID_MASK))
		kernel.setArg(argIndex++, *channel_MATERIAL_ID_MASK_Buff);
	if (threadFilm->HasChannel(Film::DIRECT_SHADOW_MASK))
		kernel.setArg(argIndex++, *channel_DIRECT_SHADOW_MASK_Buff);
	if (threadFilm->HasChannel(Film::INDIRECT_SHADOW_MASK))
		kernel.setArg(argIndex++, *channel_INDIRECT_SHADOW_MASK_Buff);
	if (threadFilm->HasChannel(Film::UV))
		kernel.setArg(argIndex++, *channel_UV_Buff);
	if (threadFilm->HasChannel(Film::RAYCOUNT))
		kernel.setArg(argIndex++, *channel_RAYCOUNT_Buff);
	if (threadFilm->HasChannel(Film::BY_MATERIAL_ID))
		kernel.setArg(argIndex++, *channel_BY_MATERIAL_ID_Buff);

	return argIndex;
}

size_t PathOCLBaseRenderThread::GetOpenCLHitPointSize() const {
	// HitPoint memory size
	size_t hitPointSize = sizeof(Vector) + sizeof(Point) + sizeof(UV) + 2 * sizeof(Normal);
	if (renderEngine->compiledScene->IsTextureCompiled(HITPOINTCOLOR) ||
			renderEngine->compiledScene->IsTextureCompiled(HITPOINTGREY))
		hitPointSize += sizeof(Spectrum);
	if (renderEngine->compiledScene->IsTextureCompiled(HITPOINTALPHA))
		hitPointSize += sizeof(float);
	if (renderEngine->compiledScene->RequiresPassThrough())
		hitPointSize += sizeof(float);
	// Volume fields
	if (renderEngine->compiledScene->HasVolumes())
		hitPointSize += 2 * sizeof(u_int) + 2 * sizeof(u_int) +
				sizeof(int);

	return hitPointSize;
}

size_t PathOCLBaseRenderThread::GetOpenCLBSDFSize() const {
	// Add BSDF memory size
	size_t bsdfSize = GetOpenCLHitPointSize();
	// Add BSDF.materialIndex memory size
	bsdfSize += sizeof(u_int);
	// Add BSDF.triangleLightSourceIndex memory size
	if (renderEngine->compiledScene->lightTypeCounts[TYPE_TRIANGLE] > 0)
		bsdfSize += sizeof(u_int);
	// Add BSDF.Frame memory size
	bsdfSize += sizeof(slg::ocl::Frame);
	// Add BSDF.isVolume memory size
	if (renderEngine->compiledScene->HasVolumes())
		bsdfSize += sizeof(int);

	return bsdfSize;
}

size_t PathOCLBaseRenderThread::GetOpenCLSampleResultSize() const {
	//--------------------------------------------------------------------------
	// SampleResult size
	//--------------------------------------------------------------------------

	// SampleResult.filmX and SampleResult.filmY
	size_t sampleResultSize = 2 * sizeof(float);
	// SampleResult.radiancePerPixelNormalized[PARAM_FILM_RADIANCE_GROUP_COUNT]
	sampleResultSize += sizeof(slg::ocl::Spectrum) * threadFilm->GetRadianceGroupCount();
	if (threadFilm->HasChannel(Film::ALPHA))
		sampleResultSize += sizeof(float);
	if (threadFilm->HasChannel(Film::DEPTH))
		sampleResultSize += sizeof(float);
	if (threadFilm->HasChannel(Film::POSITION))
		sampleResultSize += sizeof(Point);
	if (threadFilm->HasChannel(Film::GEOMETRY_NORMAL))
		sampleResultSize += sizeof(Normal);
	if (threadFilm->HasChannel(Film::SHADING_NORMAL))
		sampleResultSize += sizeof(Normal);
	if (threadFilm->HasChannel(Film::MATERIAL_ID))
		sampleResultSize += sizeof(u_int);
	if (threadFilm->HasChannel(Film::DIRECT_DIFFUSE))
		sampleResultSize += sizeof(Spectrum);
	if (threadFilm->HasChannel(Film::DIRECT_GLOSSY))
		sampleResultSize += sizeof(Spectrum);
	if (threadFilm->HasChannel(Film::EMISSION))
		sampleResultSize += sizeof(Spectrum);
	if (threadFilm->HasChannel(Film::INDIRECT_DIFFUSE))
		sampleResultSize += sizeof(Spectrum);
	if (threadFilm->HasChannel(Film::INDIRECT_GLOSSY))
		sampleResultSize += sizeof(Spectrum);
	if (threadFilm->HasChannel(Film::INDIRECT_SPECULAR))
		sampleResultSize += sizeof(Spectrum);
	if (threadFilm->HasChannel(Film::MATERIAL_ID_MASK))
		sampleResultSize += sizeof(float);
	if (threadFilm->HasChannel(Film::DIRECT_SHADOW_MASK))
		sampleResultSize += sizeof(float);
	if (threadFilm->HasChannel(Film::INDIRECT_SHADOW_MASK))
		sampleResultSize += sizeof(float);
	if (threadFilm->HasChannel(Film::UV))
		sampleResultSize += sizeof(UV);
	if (threadFilm->HasChannel(Film::RAYCOUNT))
		sampleResultSize += sizeof(Film::RAYCOUNT);

	sampleResultSize += sizeof(BSDFEvent) +
<<<<<<< HEAD
			2 * sizeof(int);  // For the 2 boolean fields

=======
			2 * sizeof(int);
	
>>>>>>> 3bed38a1
	return sampleResultSize;
}

void PathOCLBaseRenderThread::AllocOCLBufferRO(cl::Buffer **buff, void *src, const size_t size, const string &desc) {
	// Check if the buffer is too big
	if (intersectionDevice->GetDeviceDesc()->GetMaxMemoryAllocSize() < size) {
		stringstream ss;
		ss << "The " << desc << " buffer is too big for " << intersectionDevice->GetName() <<
				" device (i.e. CL_DEVICE_MAX_MEM_ALLOC_SIZE=" <<
				intersectionDevice->GetDeviceDesc()->GetMaxMemoryAllocSize() <<
				"): try to reduce related parameters";
		throw runtime_error(ss.str());
	}

	if (*buff) {
		// Check the size of the already allocated buffer

		if (size == (*buff)->getInfo<CL_MEM_SIZE>()) {
			// I can reuse the buffer; just update the content

			//SLG_LOG("[PathOCLBaseRenderThread::" << threadIndex << "] " << desc << " buffer updated for size: " << (size / 1024) << "Kbytes");
			cl::CommandQueue &oclQueue = intersectionDevice->GetOpenCLQueue();
			oclQueue.enqueueWriteBuffer(**buff, CL_FALSE, 0, size, src);
			return;
		} else {
			// Free the buffer
			intersectionDevice->FreeMemory((*buff)->getInfo<CL_MEM_SIZE>());
			delete *buff;
		}
	}

	cl::Context &oclContext = intersectionDevice->GetOpenCLContext();

	SLG_LOG("[PathOCLBaseRenderThread::" << threadIndex << "] " << desc << " buffer size: " <<
			(size < 10000 ? size : (size / 1024)) << (size < 10000 ? "bytes" : "Kbytes"));
	*buff = new cl::Buffer(oclContext,
			CL_MEM_READ_ONLY | CL_MEM_COPY_HOST_PTR,
			size, src);
	intersectionDevice->AllocMemory((*buff)->getInfo<CL_MEM_SIZE>());
}

void PathOCLBaseRenderThread::AllocOCLBufferRW(cl::Buffer **buff, const size_t size, const string &desc) {
	// Check if the buffer is too big
	if (intersectionDevice->GetDeviceDesc()->GetMaxMemoryAllocSize() < size) {
		stringstream ss;
		ss << "The " << desc << " buffer is too big for " << intersectionDevice->GetName() <<
				" device (i.e. CL_DEVICE_MAX_MEM_ALLOC_SIZE=" <<
				intersectionDevice->GetDeviceDesc()->GetMaxMemoryAllocSize() <<
				"): try to reduce related parameters";
		throw runtime_error(ss.str());
	}

	if (*buff) {
		// Check the size of the already allocated buffer

		if (size == (*buff)->getInfo<CL_MEM_SIZE>()) {
			// I can reuse the buffer
			//SLG_LOG("[PathOCLBaseRenderThread::" << threadIndex << "] " << desc << " buffer reused for size: " << (size / 1024) << "Kbytes");
			return;
		} else {
			// Free the buffer
			intersectionDevice->FreeMemory((*buff)->getInfo<CL_MEM_SIZE>());
			delete *buff;
		}
	}

	cl::Context &oclContext = intersectionDevice->GetOpenCLContext();

	SLG_LOG("[PathOCLBaseRenderThread::" << threadIndex << "] " << desc << " buffer size: " <<
			(size < 10000 ? size : (size / 1024)) << (size < 10000 ? "bytes" : "Kbytes"));
	*buff = new cl::Buffer(oclContext,
			CL_MEM_READ_WRITE,
			size);
	intersectionDevice->AllocMemory((*buff)->getInfo<CL_MEM_SIZE>());
}

void PathOCLBaseRenderThread::FreeOCLBuffer(cl::Buffer **buff) {
	if (*buff) {

		intersectionDevice->FreeMemory((*buff)->getInfo<CL_MEM_SIZE>());
		delete *buff;
		*buff = NULL;
	}
}

void PathOCLBaseRenderThread::InitFilm() {
	const Film *engineFilm = renderEngine->film;
	u_int filmWidth, filmHeight;
	GetThreadFilmSize(&filmWidth, &filmHeight);
	const u_int filmPixelCount = filmWidth * filmHeight;

	// Delete previous allocated Film
	delete threadFilm;

	// Allocate the new Film
	threadFilm = new Film(filmWidth, filmHeight);
	threadFilm->CopyDynamicSettings(*engineFilm);
	threadFilm->Init();

	//--------------------------------------------------------------------------
	for (u_int i = 0; i < channel_RADIANCE_PER_PIXEL_NORMALIZEDs_Buff.size(); ++i)
		FreeOCLBuffer(&channel_RADIANCE_PER_PIXEL_NORMALIZEDs_Buff[i]);

	if (threadFilm->GetRadianceGroupCount() > 8)
		throw runtime_error("PathOCL supports only up to 8 Radiance Groups");

	channel_RADIANCE_PER_PIXEL_NORMALIZEDs_Buff.resize(threadFilm->GetRadianceGroupCount());
	for (u_int i = 0; i < channel_RADIANCE_PER_PIXEL_NORMALIZEDs_Buff.size(); ++i) {
		AllocOCLBufferRW(&channel_RADIANCE_PER_PIXEL_NORMALIZEDs_Buff[i],
				sizeof(float[4]) * filmPixelCount, "RADIANCE_PER_PIXEL_NORMALIZEDs[" + ToString(i) + "]");
	}
	//--------------------------------------------------------------------------
	if (threadFilm->HasChannel(Film::ALPHA))
		AllocOCLBufferRW(&channel_ALPHA_Buff, sizeof(float[2]) * filmPixelCount, "ALPHA");
	else
		FreeOCLBuffer(&channel_ALPHA_Buff);
	//--------------------------------------------------------------------------
	if (threadFilm->HasChannel(Film::DEPTH))
		AllocOCLBufferRW(&channel_DEPTH_Buff, sizeof(float) * filmPixelCount, "DEPTH");
	else
		FreeOCLBuffer(&channel_DEPTH_Buff);
	//--------------------------------------------------------------------------
	if (threadFilm->HasChannel(Film::POSITION))
		AllocOCLBufferRW(&channel_POSITION_Buff, sizeof(float[3]) * filmPixelCount, "POSITION");
	else
		FreeOCLBuffer(&channel_POSITION_Buff);
	//--------------------------------------------------------------------------
	if (threadFilm->HasChannel(Film::GEOMETRY_NORMAL))
		AllocOCLBufferRW(&channel_GEOMETRY_NORMAL_Buff, sizeof(float[3]) * filmPixelCount, "GEOMETRY_NORMAL");
	else
		FreeOCLBuffer(&channel_GEOMETRY_NORMAL_Buff);
	//--------------------------------------------------------------------------
	if (threadFilm->HasChannel(Film::SHADING_NORMAL))
		AllocOCLBufferRW(&channel_SHADING_NORMAL_Buff, sizeof(float[3]) * filmPixelCount, "SHADING_NORMAL");
	else
		FreeOCLBuffer(&channel_SHADING_NORMAL_Buff);
	//--------------------------------------------------------------------------
	if (threadFilm->HasChannel(Film::MATERIAL_ID))
		AllocOCLBufferRW(&channel_MATERIAL_ID_Buff, sizeof(u_int) * filmPixelCount, "MATERIAL_ID");
	else
		FreeOCLBuffer(&channel_MATERIAL_ID_Buff);
	//--------------------------------------------------------------------------
	if (threadFilm->HasChannel(Film::DIRECT_DIFFUSE))
		AllocOCLBufferRW(&channel_DIRECT_DIFFUSE_Buff, sizeof(float[4]) * filmPixelCount, "DIRECT_DIFFUSE");
	else
		FreeOCLBuffer(&channel_DIRECT_DIFFUSE_Buff);
	//--------------------------------------------------------------------------
	if (threadFilm->HasChannel(Film::DIRECT_GLOSSY))
		AllocOCLBufferRW(&channel_DIRECT_GLOSSY_Buff, sizeof(float[4]) * filmPixelCount, "DIRECT_GLOSSY");
	else
		FreeOCLBuffer(&channel_DIRECT_GLOSSY_Buff);
	//--------------------------------------------------------------------------
	if (threadFilm->HasChannel(Film::EMISSION))
		AllocOCLBufferRW(&channel_EMISSION_Buff, sizeof(float[4]) * filmPixelCount, "EMISSION");
	else
		FreeOCLBuffer(&channel_EMISSION_Buff);
	//--------------------------------------------------------------------------
	if (threadFilm->HasChannel(Film::INDIRECT_DIFFUSE))
		AllocOCLBufferRW(&channel_INDIRECT_DIFFUSE_Buff, sizeof(float[4]) * filmPixelCount, "INDIRECT_DIFFUSE");
	else
		FreeOCLBuffer(&channel_INDIRECT_DIFFUSE_Buff);
	//--------------------------------------------------------------------------
	if (threadFilm->HasChannel(Film::INDIRECT_GLOSSY))
		AllocOCLBufferRW(&channel_INDIRECT_GLOSSY_Buff, sizeof(float[4]) * filmPixelCount, "INDIRECT_GLOSSY");
	else
		FreeOCLBuffer(&channel_INDIRECT_GLOSSY_Buff);
	//--------------------------------------------------------------------------
	if (threadFilm->HasChannel(Film::INDIRECT_SPECULAR))
		AllocOCLBufferRW(&channel_INDIRECT_SPECULAR_Buff, sizeof(float[4]) * filmPixelCount, "INDIRECT_SPECULAR");
	else
		FreeOCLBuffer(&channel_INDIRECT_SPECULAR_Buff);
	//--------------------------------------------------------------------------
	if (threadFilm->HasChannel(Film::MATERIAL_ID_MASK)) {
		if (threadFilm->GetMaskMaterialIDCount() > 1)
			throw runtime_error("PathOCL supports only 1 MATERIAL_ID_MASK");
		else
			AllocOCLBufferRW(&channel_MATERIAL_ID_MASK_Buff,
					sizeof(float[2]) * filmPixelCount, "MATERIAL_ID_MASK");
	} else
		FreeOCLBuffer(&channel_MATERIAL_ID_MASK_Buff);
	//--------------------------------------------------------------------------
	if (threadFilm->HasChannel(Film::DIRECT_SHADOW_MASK))
		AllocOCLBufferRW(&channel_DIRECT_SHADOW_MASK_Buff, sizeof(float[2]) * filmPixelCount, "DIRECT_SHADOW_MASK");
	else
		FreeOCLBuffer(&channel_DIRECT_SHADOW_MASK_Buff);
	//--------------------------------------------------------------------------
	if (threadFilm->HasChannel(Film::INDIRECT_SHADOW_MASK))
		AllocOCLBufferRW(&channel_INDIRECT_SHADOW_MASK_Buff, sizeof(float[2]) * filmPixelCount, "INDIRECT_SHADOW_MASK");
	else
		FreeOCLBuffer(&channel_INDIRECT_SHADOW_MASK_Buff);
	//--------------------------------------------------------------------------
	if (threadFilm->HasChannel(Film::UV))
		AllocOCLBufferRW(&channel_UV_Buff, sizeof(float[2]) * filmPixelCount, "UV");
	else
		FreeOCLBuffer(&channel_UV_Buff);
	if (threadFilm->HasChannel(Film::RAYCOUNT))
		AllocOCLBufferRW(&channel_RAYCOUNT_Buff, sizeof(float) * filmPixelCount, "RAYCOUNT");
	else
		FreeOCLBuffer(&channel_RAYCOUNT_Buff);
	//--------------------------------------------------------------------------
	if (threadFilm->HasChannel(Film::BY_MATERIAL_ID)) {
		if (threadFilm->GetByMaterialIDCount() > 1)
			throw runtime_error("PathOCL supports only 1 BY_MATERIAL_ID");
		else
			AllocOCLBufferRW(&channel_BY_MATERIAL_ID_Buff,
					sizeof(float[4]) * filmPixelCount, "BY_MATERIAL_ID");
	} else
		FreeOCLBuffer(&channel_BY_MATERIAL_ID_Buff);
}

void PathOCLBaseRenderThread::InitCamera() {
	AllocOCLBufferRO(&cameraBuff, &renderEngine->compiledScene->camera,
			sizeof(slg::ocl::Camera), "Camera");
}

void PathOCLBaseRenderThread::InitGeometry() {
	CompiledScene *cscene = renderEngine->compiledScene;

	if (cscene->normals.size() > 0)
		AllocOCLBufferRO(&normalsBuff, &cscene->normals[0],
				sizeof(Normal) * cscene->normals.size(), "Normals");
	else
		FreeOCLBuffer(&normalsBuff);

	if (cscene->uvs.size() > 0)
		AllocOCLBufferRO(&uvsBuff, &cscene->uvs[0],
			sizeof(UV) * cscene->uvs.size(), "UVs");
	else
		FreeOCLBuffer(&uvsBuff);

	if (cscene->cols.size() > 0)
		AllocOCLBufferRO(&colsBuff, &cscene->cols[0],
			sizeof(Spectrum) * cscene->cols.size(), "Colors");
	else
		FreeOCLBuffer(&colsBuff);

	if (cscene->alphas.size() > 0)
		AllocOCLBufferRO(&alphasBuff, &cscene->alphas[0],
			sizeof(float) * cscene->alphas.size(), "Alphas");
	else
		FreeOCLBuffer(&alphasBuff);

	AllocOCLBufferRO(&vertsBuff, &cscene->verts[0],
		sizeof(Point) * cscene->verts.size(), "Vertices");

	AllocOCLBufferRO(&trianglesBuff, &cscene->tris[0],
		sizeof(Triangle) * cscene->tris.size(), "Triangles");

	AllocOCLBufferRO(&meshDescsBuff, &cscene->meshDescs[0],
			sizeof(slg::ocl::Mesh) * cscene->meshDescs.size(), "Mesh description");
}

void PathOCLBaseRenderThread::InitMaterials() {
	const size_t materialsCount = renderEngine->compiledScene->mats.size();
	AllocOCLBufferRO(&materialsBuff, &renderEngine->compiledScene->mats[0],
			sizeof(slg::ocl::Material) * materialsCount, "Materials");

	const u_int meshCount = renderEngine->compiledScene->meshMats.size();
	AllocOCLBufferRO(&meshMatsBuff, &renderEngine->compiledScene->meshMats[0],
			sizeof(u_int) * meshCount, "Mesh material index");
}

void PathOCLBaseRenderThread::InitTextures() {
	const size_t texturesCount = renderEngine->compiledScene->texs.size();
	AllocOCLBufferRO(&texturesBuff, &renderEngine->compiledScene->texs[0],
			sizeof(slg::ocl::Texture) * texturesCount, "Textures");
}

void PathOCLBaseRenderThread::InitLights() {
	CompiledScene *cscene = renderEngine->compiledScene;

	AllocOCLBufferRO(&lightsBuff, &cscene->lightDefs[0],
		sizeof(slg::ocl::LightSource) * cscene->lightDefs.size(), "Lights");
	if (cscene->envLightIndices.size() > 0) {
		AllocOCLBufferRO(&envLightIndicesBuff, &cscene->envLightIndices[0],
				sizeof(slg::ocl::LightSource) * cscene->envLightIndices.size(), "Env. light indices");
	} else
		FreeOCLBuffer(&envLightIndicesBuff);

	AllocOCLBufferRO(&meshTriLightDefsOffsetBuff, &cscene->meshTriLightDefsOffset[0],
		sizeof(u_int) * cscene->meshTriLightDefsOffset.size(), "Light offsets");

	if (cscene->infiniteLightDistributions.size() > 0) {
		AllocOCLBufferRO(&infiniteLightDistributionsBuff, &cscene->infiniteLightDistributions[0],
			sizeof(float) * cscene->infiniteLightDistributions.size(), "InfiniteLight distributions");
	} else
		FreeOCLBuffer(&infiniteLightDistributionsBuff);

	AllocOCLBufferRO(&lightsDistributionBuff, cscene->lightsDistribution,
		cscene->lightsDistributionSize, "LightsDistribution");
}

void PathOCLBaseRenderThread::InitImageMaps() {
	CompiledScene *cscene = renderEngine->compiledScene;

	if (cscene->imageMapDescs.size() > 0) {
		AllocOCLBufferRO(&imageMapDescsBuff, &cscene->imageMapDescs[0],
				sizeof(slg::ocl::ImageMap) * cscene->imageMapDescs.size(), "ImageMap descriptions");

		// Free unused pages
		for (u_int i = cscene->imageMapMemBlocks.size(); i < imageMapsBuff.size(); ++i)
			FreeOCLBuffer(&imageMapsBuff[i]);
		imageMapsBuff.resize(cscene->imageMapMemBlocks.size(), NULL);

		for (u_int i = 0; i < imageMapsBuff.size(); ++i) {
			AllocOCLBufferRO(&(imageMapsBuff[i]), &(cscene->imageMapMemBlocks[i][0]),
					sizeof(float) * cscene->imageMapMemBlocks[i].size(), "ImageMaps");
		}
	} else {
		FreeOCLBuffer(&imageMapDescsBuff);
		for (u_int i = 0; i < imageMapsBuff.size(); ++i)
			FreeOCLBuffer(&imageMapsBuff[i]);
		imageMapsBuff.resize(0);
	}
}

void PathOCLBaseRenderThread::CompileKernel(cl::Program *program, cl::Kernel **kernel,
		size_t *workgroupSize, const string &name) {
	delete *kernel;
	SLG_LOG("[PathOCLBaseRenderThread::" << threadIndex << "] Compiling " << name << " Kernel");
	*kernel = new cl::Kernel(*program, name.c_str());

	if (intersectionDevice->GetDeviceDesc()->GetForceWorkGroupSize() > 0)
		*workgroupSize = intersectionDevice->GetDeviceDesc()->GetForceWorkGroupSize();
	else {
		cl::Device &oclDevice = intersectionDevice->GetOpenCLDevice();
		(*kernel)->getWorkGroupInfo<size_t>(oclDevice, CL_KERNEL_WORK_GROUP_SIZE, workgroupSize);
		SLG_LOG("[PathOCLBaseRenderThread::" << threadIndex << "] " << name << " workgroup size: " << *workgroupSize);
	}
}

void PathOCLBaseRenderThread::InitKernels() {
	//--------------------------------------------------------------------------
	// Compile kernels
	//--------------------------------------------------------------------------

	CompiledScene *cscene = renderEngine->compiledScene;
	cl::Context &oclContext = intersectionDevice->GetOpenCLContext();
	cl::Device &oclDevice = intersectionDevice->GetOpenCLDevice();

	// Set #define symbols
	stringstream ss;
	ss.precision(6);
	ss << scientific <<
			" -D LUXRAYS_OPENCL_KERNEL" <<
			" -D SLG_OPENCL_KERNEL" <<
			" -D RENDER_ENGINE_" << RenderEngine::RenderEngineType2String(renderEngine->GetEngineType()) <<
			" -D PARAM_RAY_EPSILON_MIN=" << MachineEpsilon::GetMin() << "f"
			" -D PARAM_RAY_EPSILON_MAX=" << MachineEpsilon::GetMax() << "f"
			" -D PARAM_LIGHT_WORLD_RADIUS_SCALE=" << LIGHT_WORLD_RADIUS_SCALE << "f"
			;

	switch (intersectionDevice->GetAccelerator()->GetType()) {
		case ACCEL_BVH:
			ss << " -D PARAM_ACCEL_BVH";
			break;
		case ACCEL_QBVH:
			ss << " -D PARAM_ACCEL_QBVH";
			break;
		case ACCEL_MQBVH:
			ss << " -D PARAM_ACCEL_MQBVH";
			break;
		case ACCEL_MBVH:
			ss << " -D PARAM_ACCEL_MBVH";
			break;
		default:
			throw new runtime_error("Unknown accelerator in PathOCLBaseRenderThread::InitKernels()");
	}

	// Film related parameters
	for (u_int i = 0; i < channel_RADIANCE_PER_PIXEL_NORMALIZEDs_Buff.size(); ++i)
		ss << " -D PARAM_FILM_RADIANCE_GROUP_" << i;
	ss << " -D PARAM_FILM_RADIANCE_GROUP_COUNT=" << channel_RADIANCE_PER_PIXEL_NORMALIZEDs_Buff.size();
	if (threadFilm->HasChannel(Film::ALPHA))
		ss << " -D PARAM_FILM_CHANNELS_HAS_ALPHA";
	if (threadFilm->HasChannel(Film::DEPTH))
		ss << " -D PARAM_FILM_CHANNELS_HAS_DEPTH";
	if (threadFilm->HasChannel(Film::POSITION))
		ss << " -D PARAM_FILM_CHANNELS_HAS_POSITION";
	if (threadFilm->HasChannel(Film::GEOMETRY_NORMAL))
		ss << " -D PARAM_FILM_CHANNELS_HAS_GEOMETRY_NORMAL";
	if (threadFilm->HasChannel(Film::SHADING_NORMAL))
		ss << " -D PARAM_FILM_CHANNELS_HAS_SHADING_NORMAL";
	if (threadFilm->HasChannel(Film::MATERIAL_ID))
		ss << " -D PARAM_FILM_CHANNELS_HAS_MATERIAL_ID";
	if (threadFilm->HasChannel(Film::DIRECT_DIFFUSE))
		ss << " -D PARAM_FILM_CHANNELS_HAS_DIRECT_DIFFUSE";
	if (threadFilm->HasChannel(Film::DIRECT_GLOSSY))
		ss << " -D PARAM_FILM_CHANNELS_HAS_DIRECT_GLOSSY";
	if (threadFilm->HasChannel(Film::EMISSION))
		ss << " -D PARAM_FILM_CHANNELS_HAS_EMISSION";
	if (threadFilm->HasChannel(Film::INDIRECT_DIFFUSE))
		ss << " -D PARAM_FILM_CHANNELS_HAS_INDIRECT_DIFFUSE";
	if (threadFilm->HasChannel(Film::INDIRECT_GLOSSY))
		ss << " -D PARAM_FILM_CHANNELS_HAS_INDIRECT_GLOSSY";
	if (threadFilm->HasChannel(Film::INDIRECT_SPECULAR))
		ss << " -D PARAM_FILM_CHANNELS_HAS_INDIRECT_SPECULAR";
	if (threadFilm->HasChannel(Film::MATERIAL_ID_MASK)) {
		ss << " -D PARAM_FILM_CHANNELS_HAS_MATERIAL_ID_MASK" <<
				" -D PARAM_FILM_MASK_MATERIAL_ID=" << threadFilm->GetMaskMaterialID(0);
	}
	if (threadFilm->HasChannel(Film::DIRECT_SHADOW_MASK))
		ss << " -D PARAM_FILM_CHANNELS_HAS_DIRECT_SHADOW_MASK";
	if (threadFilm->HasChannel(Film::INDIRECT_SHADOW_MASK))
		ss << " -D PARAM_FILM_CHANNELS_HAS_INDIRECT_SHADOW_MASK";
	if (threadFilm->HasChannel(Film::UV))
		ss << " -D PARAM_FILM_CHANNELS_HAS_UV";
	if (threadFilm->HasChannel(Film::RAYCOUNT))
		ss << " -D PARAM_FILM_CHANNELS_HAS_RAYCOUNT";
	if (threadFilm->HasChannel(Film::BY_MATERIAL_ID)) {
		ss << " -D PARAM_FILM_CHANNELS_HAS_BY_MATERIAL_ID" <<
				" -D PARAM_FILM_BY_MATERIAL_ID=" << threadFilm->GetByMaterialID(0);
	}

	if (normalsBuff)
		ss << " -D PARAM_HAS_NORMALS_BUFFER";
	if (uvsBuff)
		ss << " -D PARAM_HAS_UVS_BUFFER";
	if (colsBuff)
		ss << " -D PARAM_HAS_COLS_BUFFER";
	if (alphasBuff)
		ss << " -D PARAM_HAS_ALPHAS_BUFFER";

	if (cscene->IsTextureCompiled(CONST_FLOAT))
		ss << " -D PARAM_ENABLE_TEX_CONST_FLOAT";
	if (cscene->IsTextureCompiled(CONST_FLOAT3))
		ss << " -D PARAM_ENABLE_TEX_CONST_FLOAT3";
	if (cscene->IsTextureCompiled(IMAGEMAP))
		ss << " -D PARAM_ENABLE_TEX_IMAGEMAP";
	if (cscene->IsTextureCompiled(SCALE_TEX))
		ss << " -D PARAM_ENABLE_TEX_SCALE";
	if (cscene->IsTextureCompiled(FRESNEL_APPROX_N))
		ss << " -D PARAM_ENABLE_FRESNEL_APPROX_N";
	if (cscene->IsTextureCompiled(FRESNEL_APPROX_K))
		ss << " -D PARAM_ENABLE_FRESNEL_APPROX_K";
	if (cscene->IsTextureCompiled(CHECKERBOARD2D))
		ss << " -D PARAM_ENABLE_CHECKERBOARD2D";
	if (cscene->IsTextureCompiled(CHECKERBOARD3D))
		ss << " -D PARAM_ENABLE_CHECKERBOARD3D";
	if (cscene->IsTextureCompiled(MIX_TEX))
		ss << " -D PARAM_ENABLE_TEX_MIX";
	if (cscene->IsTextureCompiled(FBM_TEX))
		ss << " -D PARAM_ENABLE_FBM_TEX";
	if (cscene->IsTextureCompiled(MARBLE))
		ss << " -D PARAM_ENABLE_MARBLE";
	if (cscene->IsTextureCompiled(DOTS))
		ss << " -D PARAM_ENABLE_DOTS";
	if (cscene->IsTextureCompiled(BRICK))
		ss << " -D PARAM_ENABLE_BRICK";
	if (cscene->IsTextureCompiled(ADD_TEX))
		ss << " -D PARAM_ENABLE_TEX_ADD";
	if (cscene->IsTextureCompiled(WINDY))
		ss << " -D PARAM_ENABLE_WINDY";
	if (cscene->IsTextureCompiled(WRINKLED))
		ss << " -D PARAM_ENABLE_WRINKLED";
	if (cscene->IsTextureCompiled(BLENDER_BLEND))
		ss << " -D PARAM_ENABLE_BLENDER_BLEND";
 	if (cscene->IsTextureCompiled(BLENDER_CLOUDS))
 		ss << " -D PARAM_ENABLE_BLENDER_CLOUDS";
	if (cscene->IsTextureCompiled(BLENDER_DISTORTED_NOISE))
		ss << " -D PARAM_ENABLE_BLENDER_DISTORTED_NOISE";
	if (cscene->IsTextureCompiled(BLENDER_MAGIC))
		ss << " -D PARAM_ENABLE_BLENDER_MAGIC";
	if (cscene->IsTextureCompiled(BLENDER_MARBLE))
		ss << " -D PARAM_ENABLE_BLENDER_MARBLE";
	if (cscene->IsTextureCompiled(BLENDER_MUSGRAVE))
		ss << " -D PARAM_ENABLE_BLENDER_MUSGRAVE";
	if (cscene->IsTextureCompiled(BLENDER_STUCCI))
		ss << " -D PARAM_ENABLE_BLENDER_STUCCI";
 	if (cscene->IsTextureCompiled(BLENDER_WOOD))
 		ss << " -D PARAM_ENABLE_BLENDER_WOOD";
	if (cscene->IsTextureCompiled(BLENDER_VORONOI))
		ss << " -D PARAM_ENABLE_BLENDER_VORONOI";
    if (cscene->IsTextureCompiled(UV_TEX))
        ss << " -D PARAM_ENABLE_TEX_UV";
	if (cscene->IsTextureCompiled(BAND_TEX))
		ss << " -D PARAM_ENABLE_TEX_BAND";
	if (cscene->IsTextureCompiled(HITPOINTCOLOR))
		ss << " -D PARAM_ENABLE_TEX_HITPOINTCOLOR";
	if (cscene->IsTextureCompiled(HITPOINTALPHA))
		ss << " -D PARAM_ENABLE_TEX_HITPOINTALPHA";
	if (cscene->IsTextureCompiled(HITPOINTGREY))
		ss << " -D PARAM_ENABLE_TEX_HITPOINTGREY";
	if (cscene->IsTextureCompiled(NORMALMAP_TEX))
		ss << " -D PARAM_ENABLE_TEX_NORMALMAP";

	if (cscene->IsMaterialCompiled(MATTE))
		ss << " -D PARAM_ENABLE_MAT_MATTE";
	if (cscene->IsMaterialCompiled(ROUGHMATTE))
		ss << " -D PARAM_ENABLE_MAT_ROUGHMATTE";
	if (cscene->IsMaterialCompiled(VELVET))
		ss << " -D PARAM_ENABLE_MAT_VELVET";
	if (cscene->IsMaterialCompiled(MIRROR))
		ss << " -D PARAM_ENABLE_MAT_MIRROR";
	if (cscene->IsMaterialCompiled(GLASS))
		ss << " -D PARAM_ENABLE_MAT_GLASS";
	if (cscene->IsMaterialCompiled(ARCHGLASS))
		ss << " -D PARAM_ENABLE_MAT_ARCHGLASS";
	if (cscene->IsMaterialCompiled(MIX))
		ss << " -D PARAM_ENABLE_MAT_MIX";
	if (cscene->IsMaterialCompiled(NULLMAT))
		ss << " -D PARAM_ENABLE_MAT_NULL";
	if (cscene->IsMaterialCompiled(MATTETRANSLUCENT))
		ss << " -D PARAM_ENABLE_MAT_MATTETRANSLUCENT";
	if (cscene->IsMaterialCompiled(ROUGHMATTETRANSLUCENT))
		ss << " -D PARAM_ENABLE_MAT_ROUGHMATTETRANSLUCENT";
	if (cscene->IsMaterialCompiled(GLOSSY2)) {
		ss << " -D PARAM_ENABLE_MAT_GLOSSY2";

		if (cscene->IsMaterialCompiled(GLOSSY2_ANISOTROPIC))
			ss << " -D PARAM_ENABLE_MAT_GLOSSY2_ANISOTROPIC";
		if (cscene->IsMaterialCompiled(GLOSSY2_ABSORPTION))
			ss << " -D PARAM_ENABLE_MAT_GLOSSY2_ABSORPTION";
		if (cscene->IsMaterialCompiled(GLOSSY2_INDEX))
			ss << " -D PARAM_ENABLE_MAT_GLOSSY2_INDEX";
		if (cscene->IsMaterialCompiled(GLOSSY2_MULTIBOUNCE))
			ss << " -D PARAM_ENABLE_MAT_GLOSSY2_MULTIBOUNCE";
	}
	if (cscene->IsMaterialCompiled(METAL2)) {
		ss << " -D PARAM_ENABLE_MAT_METAL2";
		if (cscene->IsMaterialCompiled(METAL2_ANISOTROPIC))
			ss << " -D PARAM_ENABLE_MAT_METAL2_ANISOTROPIC";
	}
	if (cscene->IsMaterialCompiled(ROUGHGLASS)) {
		ss << " -D PARAM_ENABLE_MAT_ROUGHGLASS";
		if (cscene->IsMaterialCompiled(ROUGHGLASS_ANISOTROPIC))
			ss << " -D PARAM_ENABLE_MAT_ROUGHGLASS_ANISOTROPIC";
	}
	if (cscene->IsMaterialCompiled(CLOTH))
		ss << " -D PARAM_ENABLE_MAT_CLOTH";
	if (cscene->IsMaterialCompiled(CARPAINT))
		ss << " -D PARAM_ENABLE_MAT_CARPAINT";
	if (cscene->IsMaterialCompiled(CLEAR_VOL))
		ss << " -D PARAM_ENABLE_MAT_CLEAR_VOL";
	if (cscene->IsMaterialCompiled(HOMOGENEOUS_VOL))
		ss << " -D PARAM_ENABLE_MAT_HOMOGENEOUS_VOL";
	if (cscene->IsMaterialCompiled(HETEROGENEOUS_VOL))
		ss << " -D PARAM_ENABLE_MAT_HETEROGENEOUS_VOL";

	if (cscene->RequiresPassThrough())
		ss << " -D PARAM_HAS_PASSTHROUGH";

	if (cscene->camera.lensRadius > 0.f)
		ss << " -D PARAM_CAMERA_HAS_DOF";
	if (cscene->enableCameraHorizStereo) {
		ss << " -D PARAM_CAMERA_ENABLE_HORIZ_STEREO";

		if (cscene->enableOculusRiftBarrel)
			ss << " -D PARAM_CAMERA_ENABLE_OCULUSRIFT_BARREL";
	}
	if (cscene->enableCameraClippingPlane)
		ss << " -D PARAM_CAMERA_ENABLE_CLIPPING_PLANE";

	if (renderEngine->compiledScene->lightTypeCounts[TYPE_IL] > 0)
		ss << " -D PARAM_HAS_INFINITELIGHT";
	if (renderEngine->compiledScene->lightTypeCounts[TYPE_IL_CONSTANT] > 0)
		ss << " -D PARAM_HAS_CONSTANTINFINITELIGHT";
	if (renderEngine->compiledScene->lightTypeCounts[TYPE_IL_SKY] > 0)
		ss << " -D PARAM_HAS_SKYLIGHT";
	if (renderEngine->compiledScene->lightTypeCounts[TYPE_IL_SKY2] > 0)
		ss << " -D PARAM_HAS_SKYLIGHT2";
	if (renderEngine->compiledScene->lightTypeCounts[TYPE_SUN] > 0)
		ss << " -D PARAM_HAS_SUNLIGHT";
	if (renderEngine->compiledScene->lightTypeCounts[TYPE_SHARPDISTANT] > 0)
		ss << " -D PARAM_HAS_SHARPDISTANTLIGHT";
	if (renderEngine->compiledScene->lightTypeCounts[TYPE_DISTANT] > 0)
		ss << " -D PARAM_HAS_DISTANTLIGHT";
	if (renderEngine->compiledScene->lightTypeCounts[TYPE_POINT] > 0)
		ss << " -D PARAM_HAS_POINTLIGHT";
	if (renderEngine->compiledScene->lightTypeCounts[TYPE_MAPPOINT] > 0)
		ss << " -D PARAM_HAS_MAPPOINTLIGHT";
	if (renderEngine->compiledScene->lightTypeCounts[TYPE_SPOT] > 0)
		ss << " -D PARAM_HAS_SPOTLIGHT";
	if (renderEngine->compiledScene->lightTypeCounts[TYPE_PROJECTION] > 0)
		ss << " -D PARAM_HAS_PROJECTIONLIGHT";
	if (renderEngine->compiledScene->lightTypeCounts[TYPE_LASER] > 0)
		ss << " -D PARAM_HAS_LASERLIGHT";
	ss << " -D PARAM_TRIANGLE_LIGHT_COUNT=" << renderEngine->compiledScene->lightTypeCounts[TYPE_TRIANGLE];
	ss << " -D PARAM_LIGHT_COUNT=" << renderEngine->compiledScene->lightDefs.size();

	if (renderEngine->compiledScene->hasInfiniteLights)
		ss << " -D PARAM_HAS_INFINITELIGHTS";
	if (renderEngine->compiledScene->hasEnvLights)
		ss << " -D PARAM_HAS_ENVLIGHTS";

	if (imageMapDescsBuff) {
		ss << " -D PARAM_HAS_IMAGEMAPS";
		if (imageMapsBuff.size() > 8)
			throw runtime_error("Too many memory pages required for image maps");
		for (u_int i = 0; i < imageMapsBuff.size(); ++i)
			ss << " -D PARAM_IMAGEMAPS_PAGE_" << i;
		ss << " -D PARAM_IMAGEMAPS_COUNT=" << imageMapsBuff.size();
	}

	if (renderEngine->compiledScene->HasBumpMaps())
		ss << " -D PARAM_HAS_BUMPMAPS";

	if (renderEngine->compiledScene->HasVolumes()) {
		ss << " -D PARAM_HAS_VOLUMES";
		ss << " -D SCENE_DEFAULT_VOLUME_INDEX=" << renderEngine->compiledScene->defaultWorldVolumeIndex;
	}

	// Some information about our place in the universe...
	ss << " -D PARAM_DEVICE_INDEX=" << threadIndex;
	ss << " -D PARAM_DEVICE_COUNT=" << renderEngine->intersectionDevices.size();

	if (!renderEngine->useDynamicCodeGenerationForTextures)
		ss << " -D PARAM_DIASBLE_TEX_DYNAMIC_EVALUATION";
	if (!renderEngine->useDynamicCodeGenerationForMaterials)
		ss << " -D PARAM_DIASBLE_MAT_DYNAMIC_EVALUATION";

	ss << AdditionalKernelOptions();

	//--------------------------------------------------------------------------

	// Check the OpenCL vendor and use some specific compiler options

#if defined(__APPLE__)
	// Starting with 10.10 (darwin 14.x.x), opencl mix() function is fixed
	char darwin_ver[10];
	size_t len = sizeof(darwin_ver);
	sysctlbyname("kern.osrelease", &darwin_ver, &len, NULL, 0);
	if(darwin_ver[0] == '1' && darwin_ver[1] < '4') {
		ss << " -D __APPLE_CL__";
	}
#endif

	//--------------------------------------------------------------------------

	const double tStart = WallClockTime();

	// Check if I have to recompile the kernels
	string newKernelParameters = ss.str();
	if (kernelsParameters != newKernelParameters) {
		kernelsParameters = newKernelParameters;

		// Compile sources
		stringstream ssKernel;
		ssKernel <<
			AdditionalKernelDefinitions() <<
			// OpenCL LuxRays Types
			luxrays::ocl::KernelSource_luxrays_types <<
			luxrays::ocl::KernelSource_uv_types <<
			luxrays::ocl::KernelSource_point_types <<
			luxrays::ocl::KernelSource_vector_types <<
			luxrays::ocl::KernelSource_normal_types <<
			luxrays::ocl::KernelSource_triangle_types <<
			luxrays::ocl::KernelSource_ray_types <<
			luxrays::ocl::KernelSource_bbox_types <<
			luxrays::ocl::KernelSource_epsilon_types <<
			luxrays::ocl::KernelSource_color_types <<
			luxrays::ocl::KernelSource_frame_types <<
			luxrays::ocl::KernelSource_matrix4x4_types <<
			luxrays::ocl::KernelSource_quaternion_types <<
			luxrays::ocl::KernelSource_transform_types <<
			luxrays::ocl::KernelSource_motionsystem_types <<
			// OpenCL LuxRays Funcs
			luxrays::ocl::KernelSource_epsilon_funcs <<
			luxrays::ocl::KernelSource_utils_funcs <<
			luxrays::ocl::KernelSource_vector_funcs <<
			luxrays::ocl::KernelSource_ray_funcs <<
			luxrays::ocl::KernelSource_bbox_funcs <<
			luxrays::ocl::KernelSource_color_funcs <<
			luxrays::ocl::KernelSource_frame_funcs <<
			luxrays::ocl::KernelSource_matrix4x4_funcs <<
			luxrays::ocl::KernelSource_quaternion_funcs <<
			luxrays::ocl::KernelSource_transform_funcs <<
			luxrays::ocl::KernelSource_motionsystem_funcs <<
			// OpenCL SLG Types
			slg::ocl::KernelSource_randomgen_types <<
			slg::ocl::KernelSource_trianglemesh_types <<
			slg::ocl::KernelSource_hitpoint_types <<
			slg::ocl::KernelSource_mapping_types <<
			slg::ocl::KernelSource_texture_types <<
			slg::ocl::KernelSource_bsdf_types <<
			slg::ocl::KernelSource_material_types <<
			slg::ocl::KernelSource_volume_types <<
			slg::ocl::KernelSource_film_types <<
			slg::ocl::KernelSource_filter_types <<
			slg::ocl::KernelSource_sampler_types <<
			slg::ocl::KernelSource_camera_types <<
			slg::ocl::KernelSource_light_types <<
			// OpenCL SLG Funcs
			slg::ocl::KernelSource_mc_funcs <<
			slg::ocl::KernelSource_randomgen_funcs <<
			slg::ocl::KernelSource_triangle_funcs <<
			slg::ocl::KernelSource_trianglemesh_funcs <<
			slg::ocl::KernelSource_mapping_funcs <<
			slg::ocl::KernelSource_texture_noise_funcs <<
			slg::ocl::KernelSource_texture_blender_noise_funcs <<
			slg::ocl::KernelSource_texture_blender_noise_funcs2 <<
			slg::ocl::KernelSource_texture_blender_funcs <<
			slg::ocl::KernelSource_texture_funcs;

		if (renderEngine->useDynamicCodeGenerationForTextures) {
			// Generate the code to evaluate the textures
			ssKernel <<
				"#line 2 \"Texture evaluation code form CompiledScene::GetTexturesEvaluationSourceCode()\"\n" <<
				cscene->GetTexturesEvaluationSourceCode() <<
				"\n";
		}

		ssKernel <<
			slg::ocl::KernelSource_texture_bump_funcs <<
			slg::ocl::KernelSource_materialdefs_funcs_generic <<
			slg::ocl::KernelSource_materialdefs_funcs_archglass <<
			slg::ocl::KernelSource_materialdefs_funcs_carpaint <<
			slg::ocl::KernelSource_materialdefs_funcs_clearvol <<
			slg::ocl::KernelSource_materialdefs_funcs_cloth <<
			slg::ocl::KernelSource_materialdefs_funcs_glass <<
			slg::ocl::KernelSource_materialdefs_funcs_glossy2 <<
			slg::ocl::KernelSource_materialdefs_funcs_heterogeneousvol <<
			slg::ocl::KernelSource_materialdefs_funcs_homogeneousvol <<
			slg::ocl::KernelSource_materialdefs_funcs_matte <<
			slg::ocl::KernelSource_materialdefs_funcs_matte_translucent <<
			slg::ocl::KernelSource_materialdefs_funcs_metal2 <<
			slg::ocl::KernelSource_materialdefs_funcs_mirror <<
			slg::ocl::KernelSource_materialdefs_funcs_null <<
			slg::ocl::KernelSource_materialdefs_funcs_roughglass <<
			slg::ocl::KernelSource_materialdefs_funcs_roughmatte_translucent <<
			slg::ocl::KernelSource_materialdefs_funcs_velvet <<
			slg::ocl::KernelSource_material_funcs <<
			// KernelSource_materialdefs_funcs_mix must always be the last one
			slg::ocl::KernelSource_materialdefs_funcs_mix;

		if (renderEngine->useDynamicCodeGenerationForMaterials) {
			// Generate the code to evaluate the textures
			ssKernel <<
				"#line 2 \"Material evaluation code form CompiledScene::GetMaterialsEvaluationSourceCode()\"\n" <<
				cscene->GetMaterialsEvaluationSourceCode() <<
				"\n";
		}

		ssKernel <<
			slg::ocl::KernelSource_bsdfutils_funcs << // Must be before volumeinfo_funcs
			slg::ocl::KernelSource_volume_funcs <<
			slg::ocl::KernelSource_volumeinfo_funcs <<
			slg::ocl::KernelSource_camera_funcs <<
			slg::ocl::KernelSource_light_funcs <<
			slg::ocl::KernelSource_filter_funcs <<
			slg::ocl::KernelSource_film_funcs <<
			slg::ocl::KernelSource_sampler_funcs <<
			slg::ocl::KernelSource_bsdf_funcs <<
			slg::ocl::KernelSource_scene_funcs <<
			// PathOCL Funcs
			slg::ocl::KernelSource_pathoclbase_funcs;

		ssKernel << AdditionalKernelSources();

		string kernelSource = ssKernel.str();

		SLG_LOG("[PathOCLBaseRenderThread::" << threadIndex << "] Defined symbols: " << kernelsParameters);
		SLG_LOG("[PathOCLBaseRenderThread::" << threadIndex << "] Compiling kernels ");

		if (renderEngine->writeKernelsToFile) {
			// Some debug code to write the OpenCL kernel source to a file
			const string kernelFileName = "kernel_source_device_" + ToString(threadIndex) + ".cl";
			ofstream kernelFile(kernelFileName.c_str());
			string kernelDefs = kernelsParameters;
			boost::replace_all(kernelDefs, "-D", "\n#define");
			boost::replace_all(kernelDefs, "=", " ");
			kernelFile << kernelDefs << endl << endl << kernelSource << endl;
			kernelFile.close();
		}

		bool cached;
		cl::STRING_CLASS error;
		cl::Program *program = kernelCache->Compile(oclContext, oclDevice,
				kernelsParameters, kernelSource,
				&cached, &error);

		if (!program) {
			SLG_LOG("[PathOCLBaseRenderThread::" << threadIndex << "] PathOCL kernel compilation error" << endl << error);

			throw runtime_error("PathOCLBase kernel compilation error");
		}

		if (cached) {
			SLG_LOG("[PathOCLBaseRenderThread::" << threadIndex << "] Kernels cached");
		} else {
			SLG_LOG("[PathOCLBaseRenderThread::" << threadIndex << "] Kernels not cached");
		}

		// Film clear kernel
		CompileKernel(program, &filmClearKernel, &filmClearWorkGroupSize, "Film_Clear");

		// Additional kernels
		CompileAdditionalKernels(program);

		const double tEnd = WallClockTime();
		SLG_LOG("[PathOCLBaseRenderThread::" << threadIndex << "] Kernels compilation time: " << int((tEnd - tStart) * 1000.0) << "ms");

		delete program;
	} else
		SLG_LOG("[PathOCLBaseRenderThread::" << threadIndex << "] Using cached kernels");
}

void PathOCLBaseRenderThread::InitRender() {
	//--------------------------------------------------------------------------
	// Film definition
	//--------------------------------------------------------------------------

	InitFilm();

	//--------------------------------------------------------------------------
	// Camera definition
	//--------------------------------------------------------------------------

	InitCamera();

	//--------------------------------------------------------------------------
	// Scene geometry
	//--------------------------------------------------------------------------

	InitGeometry();

	//--------------------------------------------------------------------------
	// Image maps
	//--------------------------------------------------------------------------

	InitImageMaps();

	//--------------------------------------------------------------------------
	// Texture definitions
	//--------------------------------------------------------------------------

	InitTextures();

	//--------------------------------------------------------------------------
	// Material definitions
	//--------------------------------------------------------------------------

	InitMaterials();

	//--------------------------------------------------------------------------
	// Light definitions
	//--------------------------------------------------------------------------

	InitLights();

	AdditionalInit();

	//--------------------------------------------------------------------------
	// Compile kernels
	//--------------------------------------------------------------------------

	InitKernels();

	//--------------------------------------------------------------------------
	// Initialize
	//--------------------------------------------------------------------------

	// Set kernel arguments
	SetKernelArgs();

	cl::CommandQueue &oclQueue = intersectionDevice->GetOpenCLQueue();

	// Clear the film
	const u_int filmPixelCount = threadFilm->GetWidth() * threadFilm->GetHeight();
	oclQueue.enqueueNDRangeKernel(*filmClearKernel, cl::NullRange,
			cl::NDRange(RoundUp<u_int>(filmPixelCount, filmClearWorkGroupSize)),
			cl::NDRange(filmClearWorkGroupSize));

	oclQueue.finish();

	// Reset statistics in order to be more accurate
	intersectionDevice->ResetPerformaceStats();
}

void PathOCLBaseRenderThread::SetKernelArgs() {
	// Set OpenCL kernel arguments

	{
		// OpenCL kernel setArg() is the only no thread safe function in OpenCL 1.1 so
		// I need to use a mutex here
		boost::unique_lock<boost::mutex> lock(renderEngine->setKernelArgsMutex);

		//--------------------------------------------------------------------------
		// initFilmKernel
		//--------------------------------------------------------------------------

		SetFilmKernelArgs(*filmClearKernel, 0);
	}

	SetAdditionalKernelArgs();
}

void PathOCLBaseRenderThread::Start() {
	started = true;

	InitRender();
	StartRenderThread();
}

void PathOCLBaseRenderThread::Interrupt() {
	if (renderThread)
		renderThread->interrupt();
}

void PathOCLBaseRenderThread::Stop() {
	StopRenderThread();

	TransferFilm(intersectionDevice->GetOpenCLQueue());

	// Film buffers
	for (u_int i = 0; i < channel_RADIANCE_PER_PIXEL_NORMALIZEDs_Buff.size(); ++i)
		FreeOCLBuffer(&channel_RADIANCE_PER_PIXEL_NORMALIZEDs_Buff[i]);
	channel_RADIANCE_PER_PIXEL_NORMALIZEDs_Buff.clear();
	FreeOCLBuffer(&channel_ALPHA_Buff);
	FreeOCLBuffer(&channel_DEPTH_Buff);
	FreeOCLBuffer(&channel_POSITION_Buff);
	FreeOCLBuffer(&channel_GEOMETRY_NORMAL_Buff);
	FreeOCLBuffer(&channel_SHADING_NORMAL_Buff);
	FreeOCLBuffer(&channel_MATERIAL_ID_Buff);
	FreeOCLBuffer(&channel_DIRECT_DIFFUSE_Buff);
	FreeOCLBuffer(&channel_DIRECT_GLOSSY_Buff);
	FreeOCLBuffer(&channel_EMISSION_Buff);
	FreeOCLBuffer(&channel_INDIRECT_DIFFUSE_Buff);
	FreeOCLBuffer(&channel_INDIRECT_GLOSSY_Buff);
	FreeOCLBuffer(&channel_INDIRECT_SPECULAR_Buff);
	FreeOCLBuffer(&channel_MATERIAL_ID_MASK_Buff);
	FreeOCLBuffer(&channel_DIRECT_SHADOW_MASK_Buff);
	FreeOCLBuffer(&channel_INDIRECT_SHADOW_MASK_Buff);
	FreeOCLBuffer(&channel_UV_Buff);
	FreeOCLBuffer(&channel_RAYCOUNT_Buff);
	FreeOCLBuffer(&channel_BY_MATERIAL_ID_Buff);

	// Scene buffers
	FreeOCLBuffer(&materialsBuff);
	FreeOCLBuffer(&texturesBuff);
	FreeOCLBuffer(&meshDescsBuff);
	FreeOCLBuffer(&meshMatsBuff);
	FreeOCLBuffer(&normalsBuff);
	FreeOCLBuffer(&uvsBuff);
	FreeOCLBuffer(&colsBuff);
	FreeOCLBuffer(&alphasBuff);
	FreeOCLBuffer(&trianglesBuff);
	FreeOCLBuffer(&vertsBuff);
	FreeOCLBuffer(&lightsBuff);
	FreeOCLBuffer(&envLightIndicesBuff);
	FreeOCLBuffer(&lightsDistributionBuff);
	FreeOCLBuffer(&infiniteLightDistributionsBuff);
	FreeOCLBuffer(&cameraBuff);
	FreeOCLBuffer(&triLightDefsBuff);
	FreeOCLBuffer(&meshTriLightDefsOffsetBuff);
	FreeOCLBuffer(&imageMapDescsBuff);
	for (u_int i = 0; i < imageMapsBuff.size(); ++i)
		FreeOCLBuffer(&imageMapsBuff[i]);
	imageMapsBuff.resize(0);

	started = false;

	// Film is deleted in the destructor to allow image saving after
	// the rendering is finished
}

void PathOCLBaseRenderThread::StartRenderThread() {
	// Create the thread for the rendering
	renderThread = new boost::thread(&PathOCLBaseRenderThread::RenderThreadImpl, this);
}

void PathOCLBaseRenderThread::StopRenderThread() {
	if (renderThread) {
		renderThread->interrupt();
		renderThread->join();
		delete renderThread;
		renderThread = NULL;
	}
}

void PathOCLBaseRenderThread::BeginSceneEdit() {
	StopRenderThread();
}

void PathOCLBaseRenderThread::EndSceneEdit(const EditActionList &editActions) {
	//--------------------------------------------------------------------------
	// Update OpenCL buffers
	//--------------------------------------------------------------------------

	if (editActions.Has(CAMERA_EDIT)) {
		// Update Camera
		InitCamera();
	}

	if (editActions.Has(GEOMETRY_EDIT)) {
		// Update Scene Geometry
		InitGeometry();
	}

	if (editActions.Has(IMAGEMAPS_EDIT)) {
		// Update Image Maps
		InitImageMaps();
	}

	if (editActions.Has(MATERIALS_EDIT) || editActions.Has(MATERIAL_TYPES_EDIT)) {
		// Update Scene Textures and Materials
		InitTextures();
		InitMaterials();
	}

	if  (editActions.Has(LIGHTS_EDIT)) {
		// Update Scene Lights
		InitLights();
	}

	// A material types edit can enable/disable PARAM_HAS_PASSTHROUGH parameter
	// and change the size of the structure allocated
	if (editActions.Has(MATERIAL_TYPES_EDIT))
		AdditionalInit();

	//--------------------------------------------------------------------------
	// Recompile Kernels if required
	//--------------------------------------------------------------------------

	if (editActions.Has(MATERIAL_TYPES_EDIT))
		InitKernels();

	if (editActions.HasAnyAction()) {
		SetKernelArgs();

		//--------------------------------------------------------------------------
		// Execute initialization kernels
		//--------------------------------------------------------------------------

		cl::CommandQueue &oclQueue = intersectionDevice->GetOpenCLQueue();

		// Clear the frame buffer
		const u_int filmPixelCount = threadFilm->GetWidth() * threadFilm->GetHeight();
		oclQueue.enqueueNDRangeKernel(*filmClearKernel, cl::NullRange,
			cl::NDRange(RoundUp<u_int>(filmPixelCount, filmClearWorkGroupSize)),
			cl::NDRange(filmClearWorkGroupSize));
	}

	// Reset statistics in order to be more accurate
	intersectionDevice->ResetPerformaceStats();

	StartRenderThread();
}

void PathOCLBaseRenderThread::TransferFilm(cl::CommandQueue &oclQueue) {
	// Async. transfer of the Film buffers

	for (u_int i = 0; i < channel_RADIANCE_PER_PIXEL_NORMALIZEDs_Buff.size(); ++i) {
		if (channel_RADIANCE_PER_PIXEL_NORMALIZEDs_Buff[i]) {
			oclQueue.enqueueReadBuffer(
				*(channel_RADIANCE_PER_PIXEL_NORMALIZEDs_Buff[i]),
				CL_FALSE,
				0,
				channel_RADIANCE_PER_PIXEL_NORMALIZEDs_Buff[i]->getInfo<CL_MEM_SIZE>(),
				threadFilm->channel_RADIANCE_PER_PIXEL_NORMALIZEDs[i]->GetPixels());
		}
	}

	if (channel_ALPHA_Buff) {
		oclQueue.enqueueReadBuffer(
			*channel_ALPHA_Buff,
			CL_FALSE,
			0,
			channel_ALPHA_Buff->getInfo<CL_MEM_SIZE>(),
			threadFilm->channel_ALPHA->GetPixels());
	}
	if (channel_DEPTH_Buff) {
		oclQueue.enqueueReadBuffer(
			*channel_DEPTH_Buff,
			CL_FALSE,
			0,
			channel_DEPTH_Buff->getInfo<CL_MEM_SIZE>(),
			threadFilm->channel_DEPTH->GetPixels());
	}
	if (channel_POSITION_Buff) {
		oclQueue.enqueueReadBuffer(
			*channel_POSITION_Buff,
			CL_FALSE,
			0,
			channel_POSITION_Buff->getInfo<CL_MEM_SIZE>(),
			threadFilm->channel_POSITION->GetPixels());
	}
	if (channel_GEOMETRY_NORMAL_Buff) {
		oclQueue.enqueueReadBuffer(
			*channel_GEOMETRY_NORMAL_Buff,
			CL_FALSE,
			0,
			channel_GEOMETRY_NORMAL_Buff->getInfo<CL_MEM_SIZE>(),
			threadFilm->channel_GEOMETRY_NORMAL->GetPixels());
	}
	if (channel_SHADING_NORMAL_Buff) {
		oclQueue.enqueueReadBuffer(
			*channel_SHADING_NORMAL_Buff,
			CL_FALSE,
			0,
			channel_SHADING_NORMAL_Buff->getInfo<CL_MEM_SIZE>(),
			threadFilm->channel_SHADING_NORMAL->GetPixels());
	}
	if (channel_MATERIAL_ID_Buff) {
		oclQueue.enqueueReadBuffer(
			*channel_MATERIAL_ID_Buff,
			CL_FALSE,
			0,
			channel_MATERIAL_ID_Buff->getInfo<CL_MEM_SIZE>(),
			threadFilm->channel_MATERIAL_ID->GetPixels());
	}
	if (channel_DIRECT_DIFFUSE_Buff) {
		oclQueue.enqueueReadBuffer(
			*channel_DIRECT_DIFFUSE_Buff,
			CL_FALSE,
			0,
			channel_DIRECT_DIFFUSE_Buff->getInfo<CL_MEM_SIZE>(),
			threadFilm->channel_DIRECT_DIFFUSE->GetPixels());
	}
	if (channel_MATERIAL_ID_Buff) {
		oclQueue.enqueueReadBuffer(
			*channel_MATERIAL_ID_Buff,
			CL_FALSE,
			0,
			channel_MATERIAL_ID_Buff->getInfo<CL_MEM_SIZE>(),
			threadFilm->channel_MATERIAL_ID->GetPixels());
	}
	if (channel_DIRECT_GLOSSY_Buff) {
		oclQueue.enqueueReadBuffer(
			*channel_DIRECT_GLOSSY_Buff,
			CL_FALSE,
			0,
			channel_DIRECT_GLOSSY_Buff->getInfo<CL_MEM_SIZE>(),
			threadFilm->channel_DIRECT_GLOSSY->GetPixels());
	}
	if (channel_EMISSION_Buff) {
		oclQueue.enqueueReadBuffer(
			*channel_EMISSION_Buff,
			CL_FALSE,
			0,
			channel_EMISSION_Buff->getInfo<CL_MEM_SIZE>(),
			threadFilm->channel_EMISSION->GetPixels());
	}
	if (channel_INDIRECT_DIFFUSE_Buff) {
		oclQueue.enqueueReadBuffer(
			*channel_INDIRECT_DIFFUSE_Buff,
			CL_FALSE,
			0,
			channel_INDIRECT_DIFFUSE_Buff->getInfo<CL_MEM_SIZE>(),
			threadFilm->channel_INDIRECT_DIFFUSE->GetPixels());
	}
	if (channel_INDIRECT_GLOSSY_Buff) {
		oclQueue.enqueueReadBuffer(
			*channel_INDIRECT_GLOSSY_Buff,
			CL_FALSE,
			0,
			channel_INDIRECT_GLOSSY_Buff->getInfo<CL_MEM_SIZE>(),
			threadFilm->channel_INDIRECT_GLOSSY->GetPixels());
	}
	if (channel_INDIRECT_SPECULAR_Buff) {
		oclQueue.enqueueReadBuffer(
			*channel_INDIRECT_SPECULAR_Buff,
			CL_FALSE,
			0,
			channel_INDIRECT_SPECULAR_Buff->getInfo<CL_MEM_SIZE>(),
			threadFilm->channel_INDIRECT_SPECULAR->GetPixels());
	}
	if (channel_MATERIAL_ID_MASK_Buff) {
		oclQueue.enqueueReadBuffer(
			*channel_MATERIAL_ID_MASK_Buff,
			CL_FALSE,
			0,
			channel_MATERIAL_ID_MASK_Buff->getInfo<CL_MEM_SIZE>(),
			threadFilm->channel_MATERIAL_ID_MASKs[0]->GetPixels());
	}
	if (channel_DIRECT_SHADOW_MASK_Buff) {
		oclQueue.enqueueReadBuffer(
			*channel_DIRECT_SHADOW_MASK_Buff,
			CL_FALSE,
			0,
			channel_DIRECT_SHADOW_MASK_Buff->getInfo<CL_MEM_SIZE>(),
			threadFilm->channel_DIRECT_SHADOW_MASK->GetPixels());
	}
	if (channel_INDIRECT_SHADOW_MASK_Buff) {
		oclQueue.enqueueReadBuffer(
			*channel_INDIRECT_SHADOW_MASK_Buff,
			CL_FALSE,
			0,
			channel_INDIRECT_SHADOW_MASK_Buff->getInfo<CL_MEM_SIZE>(),
			threadFilm->channel_INDIRECT_SHADOW_MASK->GetPixels());
	}
	if (channel_UV_Buff) {
		oclQueue.enqueueReadBuffer(
			*channel_UV_Buff,
			CL_FALSE,
			0,
			channel_UV_Buff->getInfo<CL_MEM_SIZE>(),
			threadFilm->channel_UV->GetPixels());
	}
	if (channel_RAYCOUNT_Buff) {
		oclQueue.enqueueReadBuffer(
			*channel_RAYCOUNT_Buff,
			CL_FALSE,
			0,
			channel_RAYCOUNT_Buff->getInfo<CL_MEM_SIZE>(),
			threadFilm->channel_RAYCOUNT->GetPixels());
	}
	if (channel_BY_MATERIAL_ID_Buff) {
		oclQueue.enqueueReadBuffer(
			*channel_BY_MATERIAL_ID_Buff,
			CL_FALSE,
			0,
			channel_BY_MATERIAL_ID_Buff->getInfo<CL_MEM_SIZE>(),
			threadFilm->channel_BY_MATERIAL_IDs[0]->GetPixels());
	}
}

#endif<|MERGE_RESOLUTION|>--- conflicted
+++ resolved
@@ -248,13 +248,8 @@
 		sampleResultSize += sizeof(Film::RAYCOUNT);
 
 	sampleResultSize += sizeof(BSDFEvent) +
-<<<<<<< HEAD
-			2 * sizeof(int);  // For the 2 boolean fields
-
-=======
 			2 * sizeof(int);
 	
->>>>>>> 3bed38a1
 	return sampleResultSize;
 }
 
