/***************************************************************************
 * Copyright 1998-2013 by authors (see AUTHORS.txt)                        *
 *                                                                         *
 *   This file is part of LuxRender.                                       *
 *                                                                         *
 * Licensed under the Apache License, Version 2.0 (the "License");         *
 * you may not use this file except in compliance with the License.        *
 * You may obtain a copy of the License at                                 *
 *                                                                         *
 *     http://www.apache.org/licenses/LICENSE-2.0                          *
 *                                                                         *
 * Unless required by applicable law or agreed to in writing, software     *
 * distributed under the License is distributed on an "AS IS" BASIS,       *
 * WITHOUT WARRANTIES OR CONDITIONS OF ANY KIND, either express or implied.*
 * See the License for the specific language governing permissions and     *
 * limitations under the License.                                          *
 ***************************************************************************/

#if !defined(LUXRAYS_DISABLE_OPENCL)

#include <iosfwd>
#include <limits>

#include <boost/lexical_cast.hpp>

#include "slg/engines/pathoclbase/compiledscene.h"
#include "slg/sdl/blender_texture.h"

using namespace std;
using namespace luxrays;
using namespace slg;
using namespace slg::blender;

CompiledScene::CompiledScene(Scene *scn, Film *flm, const size_t maxMemPageS) {
	scene = scn;
	film = flm;
	maxMemPageSize = (u_int)Min<size_t>(maxMemPageS, 0xffffffffu);

	lightsDistribution = NULL;

	EditActionList editActions;
	editActions.AddAllAction();
	Recompile(editActions);
}

CompiledScene::~CompiledScene() {
	delete[] lightsDistribution;
}

void CompiledScene::CompileCamera() {
	//SLG_LOG("Compile Camera");

	//--------------------------------------------------------------------------
	// Camera definition
	//--------------------------------------------------------------------------

	const Camera *sceneCamera = scene->camera;
	camera.yon = sceneCamera->clipYon;
	camera.hither = sceneCamera->clipHither;
	camera.lensRadius = sceneCamera->lensRadius;
	camera.focalDistance = sceneCamera->focalDistance;
	camera.shutterOpen = sceneCamera->shutterOpen;
	camera.shutterClose = sceneCamera->shutterClose;

	switch (sceneCamera->GetType()) {
		case Camera::PERSPECTIVE: {
			const PerspectiveCamera *perspCamera = (PerspectiveCamera *)sceneCamera;

			memcpy(camera.rasterToCamera[0].m.m, perspCamera->GetRasterToCameraMatrix(0).m, 4 * 4 * sizeof(float));
			memcpy(camera.cameraToWorld[0].m.m, perspCamera->GetCameraToWorldMatrix(0).m, 4 * 4 * sizeof(float));

			if (perspCamera->IsHorizontalStereoEnabled()) {
				enableCameraHorizStereo = true;
				enableOculusRiftBarrel = perspCamera->IsOculusRiftBarrelEnabled();

				memcpy(camera.rasterToCamera[1].m.m, perspCamera->GetRasterToCameraMatrix(1).m, 4 * 4 * sizeof(float));
				memcpy(camera.cameraToWorld[1].m.m, perspCamera->GetCameraToWorldMatrix(1).m, 4 * 4 * sizeof(float));
			} else {
				enableCameraHorizStereo = false;
				enableOculusRiftBarrel = false;
			}

			if (perspCamera->IsClippingPlaneEnabled()) {
				enableCameraClippingPlane = true;
				ASSIGN_VECTOR(camera.clippingPlaneCenter, perspCamera->clippingPlaneCenter);
				ASSIGN_VECTOR(camera.clippingPlaneNormal, perspCamera->clippingPlaneNormal);
			} else
				enableCameraClippingPlane = false;
			break;
		}
		default:
			throw std::runtime_error("Unknown camera type in CompiledScene::CompileCamera(): " + boost::lexical_cast<std::string>(sceneCamera->GetType()));
	}

	if (sceneCamera->motionSystem) {
		if (sceneCamera->motionSystem->interpolatedTransforms.size() > CAMERA_MAX_INTERPOLATED_TRANSFORM)
			throw std::runtime_error("Too many interpolated transformations in camera motion system: " +
					ToString(sceneCamera->motionSystem->interpolatedTransforms.size()));

		for (u_int i = 0; i < sceneCamera->motionSystem->interpolatedTransforms.size(); ++i) {
			const InterpolatedTransform &it = sceneCamera->motionSystem->interpolatedTransforms[i];

			// Here, I assume that luxrays::ocl::InterpolatedTransform and
			// luxrays::InterpolatedTransform are the same
			camera.interpolatedTransforms[i] = *((const luxrays::ocl::InterpolatedTransform *)&it);
		}

		camera.motionSystem.interpolatedTransformFirstIndex = 0;
		camera.motionSystem.interpolatedTransformLastIndex = sceneCamera->motionSystem->interpolatedTransforms.size() - 1;
	} else {
		camera.motionSystem.interpolatedTransformFirstIndex = NULL_INDEX;
		camera.motionSystem.interpolatedTransformLastIndex = NULL_INDEX;
	}
<<<<<<< HEAD

=======
>>>>>>> 3bed38a1
}

static bool MeshPtrCompare(Mesh *p0, Mesh *p1) {
	return p0 < p1;
}

void CompiledScene::CompileGeometry() {
	SLG_LOG("Compile Geometry");

	const u_int objCount = scene->objDefs.GetSize();

	const double tStart = WallClockTime();

	// Clear vectors
	verts.resize(0);
	normals.resize(0);
	uvs.resize(0);
	cols.resize(0);
	alphas.resize(0);
	tris.resize(0);
	meshDescs.resize(0);

	//--------------------------------------------------------------------------
	// Translate geometry
	//--------------------------------------------------------------------------

	// Not using boost::unordered_map because because the key is an ExtMesh pointer
	map<ExtMesh *, u_int, bool (*)(Mesh *, Mesh *)> definedMeshs(MeshPtrCompare);

	slg::ocl::Mesh newMeshDesc;
	newMeshDesc.vertsOffset = 0;
	newMeshDesc.trisOffset = 0;
	newMeshDesc.normalsOffset = 0;
	newMeshDesc.uvsOffset = 0;
	newMeshDesc.colsOffset = 0;
	newMeshDesc.alphasOffset = 0;
	memcpy(&newMeshDesc.trans.m, &Matrix4x4::MAT_IDENTITY, sizeof(float[4][4]));
	memcpy(&newMeshDesc.trans.mInv, &Matrix4x4::MAT_IDENTITY, sizeof(float[4][4]));

	slg::ocl::Mesh currentMeshDesc;
	for (u_int i = 0; i < objCount; ++i) {
		const ExtMesh *mesh = scene->objDefs.GetSceneObject(i)->GetExtMesh();

		bool isExistingInstance;
		if (mesh->GetType() == TYPE_EXT_TRIANGLE_INSTANCE) {
			// It is an instanced mesh
			ExtInstanceTriangleMesh *imesh = (ExtInstanceTriangleMesh *)mesh;

			// Check if is one of the already defined meshes
			map<ExtMesh *, u_int, bool (*)(Mesh *, Mesh *)>::iterator it = definedMeshs.find(imesh->GetExtTriangleMesh());
			if (it == definedMeshs.end()) {
				// It is a new one
				currentMeshDesc = newMeshDesc;

				newMeshDesc.vertsOffset += mesh->GetTotalVertexCount();
				newMeshDesc.trisOffset += mesh->GetTotalTriangleCount();
				if (mesh->HasNormals())
					newMeshDesc.normalsOffset += mesh->GetTotalVertexCount();
				if (mesh->HasUVs())
					newMeshDesc.uvsOffset += mesh->GetTotalVertexCount();
				if (mesh->HasColors())
					newMeshDesc.colsOffset += mesh->GetTotalVertexCount();
				if (mesh->HasAlphas())
					newMeshDesc.alphasOffset += mesh->GetTotalVertexCount();

				isExistingInstance = false;

				const u_int index = meshDescs.size();
				definedMeshs[imesh->GetExtTriangleMesh()] = index;
			} else {
				currentMeshDesc = meshDescs[it->second];

				isExistingInstance = true;
			}

			// Overwrite the only different fields in an instanced mesh
			memcpy(&currentMeshDesc.trans.m, &imesh->GetTransformation().m, sizeof(float[4][4]));
			memcpy(&currentMeshDesc.trans.mInv, &imesh->GetTransformation().mInv, sizeof(float[4][4]));

			// In order to express normals and vertices in local coordinates
			mesh = imesh->GetExtTriangleMesh();
		} else {
			// It is a not instanced mesh
			currentMeshDesc = newMeshDesc;

			newMeshDesc.vertsOffset += mesh->GetTotalVertexCount();
			newMeshDesc.trisOffset += mesh->GetTotalTriangleCount();
			if (mesh->HasNormals())
				newMeshDesc.normalsOffset += mesh->GetTotalVertexCount();
			if (mesh->HasUVs())
				newMeshDesc.uvsOffset += mesh->GetTotalVertexCount();
			if (mesh->HasColors())
				newMeshDesc.colsOffset += mesh->GetTotalVertexCount();
			if (mesh->HasAlphas())
				newMeshDesc.alphasOffset += mesh->GetTotalVertexCount();

			memcpy(&currentMeshDesc.trans.m, &Matrix4x4::MAT_IDENTITY, sizeof(float[4][4]));
			memcpy(&currentMeshDesc.trans.mInv, &Matrix4x4::MAT_IDENTITY, sizeof(float[4][4]));

			isExistingInstance = false;
		}

		if (!isExistingInstance) {
			//------------------------------------------------------------------
			// Translate mesh normals (expressed in local coordinates)
			//------------------------------------------------------------------

			if (mesh->HasNormals()) {
				for (u_int j = 0; j < mesh->GetTotalVertexCount(); ++j)
					normals.push_back(mesh->GetShadeNormal(0.f, j));
			} else
				currentMeshDesc.normalsOffset = NULL_INDEX;

			//------------------------------------------------------------------
			// Translate vertex uvs
			//------------------------------------------------------------------

			if (mesh->HasUVs()) {
				for (u_int j = 0; j < mesh->GetTotalVertexCount(); ++j)
					uvs.push_back(mesh->GetUV(j));
			} else
				currentMeshDesc.uvsOffset = NULL_INDEX;

			//------------------------------------------------------------------
			// Translate vertex colors
			//------------------------------------------------------------------

			if (mesh->HasColors()) {
				for (u_int j = 0; j < mesh->GetTotalVertexCount(); ++j)
					cols.push_back(mesh->GetColor(j));
			} else
				currentMeshDesc.colsOffset = NULL_INDEX;

			//------------------------------------------------------------------
			// Translate vertex alphas
			//------------------------------------------------------------------

			if (mesh->HasAlphas()) {
				for (u_int j = 0; j < mesh->GetTotalVertexCount(); ++j)
					alphas.push_back(mesh->GetAlpha(j));
			} else
				currentMeshDesc.alphasOffset = NULL_INDEX;

			//------------------------------------------------------------------
			// Translate mesh vertices (expressed in local coordinates)
			//------------------------------------------------------------------

			for (u_int j = 0; j < mesh->GetTotalVertexCount(); ++j)
				verts.push_back(mesh->GetVertex(0.f, j));

			//------------------------------------------------------------------
			// Translate mesh indices
			//------------------------------------------------------------------

			Triangle *mtris = mesh->GetTriangles();
			for (u_int j = 0; j < mesh->GetTotalTriangleCount(); ++j)
				tris.push_back(mtris[j]);
		}

		meshDescs.push_back(currentMeshDesc);
	}

	worldBSphere = scene->dataSet->GetBSphere();

	const double tEnd = WallClockTime();
	SLG_LOG("Scene geometry compilation time: " << int((tEnd - tStart) * 1000.0) << "ms");
}

static bool IsTexConstant(const Texture *tex) {
	return (dynamic_cast<const ConstFloatTexture *>(tex)) ||
			(dynamic_cast<const ConstFloat3Texture *>(tex));
}

static float GetTexConstantFloatValue(const Texture *tex) {
	// Check if a texture is constant and return the value
	const ConstFloatTexture *cft = dynamic_cast<const ConstFloatTexture *>(tex);
	if (cft)
		return cft->GetValue();
	const ConstFloat3Texture *cf3t = dynamic_cast<const ConstFloat3Texture *>(tex);
	if (cf3t)
		return cf3t->GetColor().Y();

	return numeric_limits<float>::infinity();
}

void CompiledScene::CompileMaterials() {
	CompileTextures();

	const u_int materialsCount = scene->matDefs.GetSize();
	SLG_LOG("Compile " << materialsCount << " Materials");

	//--------------------------------------------------------------------------
	// Translate material definitions
	//--------------------------------------------------------------------------

	const double tStart = WallClockTime();

	usedMaterialTypes.clear();

	mats.resize(materialsCount);
	useBumpMapping = false;

	for (u_int i = 0; i < materialsCount; ++i) {
		Material *m = scene->matDefs.GetMaterial(i);
		slg::ocl::Material *mat = &mats[i];
		//SLG_LOG(" Type: " << m->GetType());

		mat->matID = m->GetID();
		mat->lightID = m->GetLightID();
        mat->bumpSampleDistance = m->GetBumpSampleDistance();

		// Material emission
		const Texture *emitTex = m->GetEmitTexture();
		if (emitTex)
			mat->emitTexIndex = scene->texDefs.GetTextureIndex(emitTex);
		else
			mat->emitTexIndex = NULL_INDEX;
		ASSIGN_SPECTRUM(mat->emittedFactor, m->GetEmittedFactor());
		mat->usePrimitiveArea = m->IsUsingPrimitiveArea();

		// Material bump mapping
		const Texture *bumpTex = m->GetBumpTexture();
		if (bumpTex) {
			mat->bumpTexIndex = scene->texDefs.GetTextureIndex(bumpTex);
			useBumpMapping = true;
		} else
			mat->bumpTexIndex = NULL_INDEX;

		mat->samples = m->GetSamples();
		mat->visibility =
				(m->IsVisibleIndirectDiffuse() ? DIFFUSE : NONE) |
				(m->IsVisibleIndirectGlossy() ? GLOSSY : NONE) |
				(m->IsVisibleIndirectSpecular() ? SPECULAR : NONE);

		// Material volumes
		const Material *interiorVol = m->GetInteriorVolume();
		mat->interiorVolumeIndex = interiorVol ? scene->matDefs.GetMaterialIndex(interiorVol) : NULL_INDEX;
		const Material *exteriorVol = m->GetExteriorVolume();
		mat->exteriorVolumeIndex = exteriorVol ? scene->matDefs.GetMaterialIndex(exteriorVol) : NULL_INDEX;

		// Material specific parameters
		usedMaterialTypes.insert(m->GetType());
		switch (m->GetType()) {
			case MATTE: {
				const MatteMaterial *mm = static_cast<MatteMaterial *>(m);

				mat->type = slg::ocl::MATTE;
				mat->matte.kdTexIndex = scene->texDefs.GetTextureIndex(mm->GetKd());
				break;
			}
			case ROUGHMATTE: {
				const RoughMatteMaterial *mm = static_cast<RoughMatteMaterial *>(m);

				mat->type = slg::ocl::ROUGHMATTE;
				mat->roughmatte.kdTexIndex = scene->texDefs.GetTextureIndex(mm->GetKd());
				mat->roughmatte.sigmaTexIndex = scene->texDefs.GetTextureIndex(mm->GetSigma());
				break;
			}
			case MIRROR: {
				const MirrorMaterial *mm = static_cast<MirrorMaterial *>(m);

				mat->type = slg::ocl::MIRROR;
				mat->mirror.krTexIndex = scene->texDefs.GetTextureIndex(mm->GetKr());
				break;
			}
			case GLASS: {
				const GlassMaterial *gm = static_cast<GlassMaterial *>(m);

				mat->type = slg::ocl::GLASS;
				mat->glass.krTexIndex = scene->texDefs.GetTextureIndex(gm->GetKr());
				mat->glass.ktTexIndex = scene->texDefs.GetTextureIndex(gm->GetKt());
				if (gm->GetExteriorIOR())
					mat->glass.exteriorIorTexIndex = scene->texDefs.GetTextureIndex(gm->GetExteriorIOR());
				else
					mat->glass.exteriorIorTexIndex = NULL_INDEX;
				if (gm->GetInteriorIOR())
					mat->glass.interiorIorTexIndex = scene->texDefs.GetTextureIndex(gm->GetInteriorIOR());
				else
					mat->glass.interiorIorTexIndex = NULL_INDEX;
				break;
			}
			case ARCHGLASS: {
				const ArchGlassMaterial *am = static_cast<ArchGlassMaterial *>(m);

				mat->type = slg::ocl::ARCHGLASS;
				mat->archglass.krTexIndex = scene->texDefs.GetTextureIndex(am->GetKr());
				mat->archglass.ktTexIndex = scene->texDefs.GetTextureIndex(am->GetKt());
				if (am->GetExteriorIOR())
					mat->archglass.exteriorIorTexIndex = scene->texDefs.GetTextureIndex(am->GetExteriorIOR());
				else
					mat->archglass.exteriorIorTexIndex = NULL_INDEX;
				if (am->GetInteriorIOR())
					mat->archglass.interiorIorTexIndex = scene->texDefs.GetTextureIndex(am->GetInteriorIOR());
				else
					mat->archglass.interiorIorTexIndex = NULL_INDEX;
				break;
			}
			case MIX: {
				const MixMaterial *mm = static_cast<MixMaterial *>(m);

				mat->type = slg::ocl::MIX;
				mat->mix.matAIndex = scene->matDefs.GetMaterialIndex(mm->GetMaterialA());
				mat->mix.matBIndex = scene->matDefs.GetMaterialIndex(mm->GetMaterialB());
				mat->mix.mixFactorTexIndex = scene->texDefs.GetTextureIndex(mm->GetMixFactor());
				break;
			}
			case NULLMAT: {
				mat->type = slg::ocl::NULLMAT;
				break;
			}
			case MATTETRANSLUCENT: {
				const MatteTranslucentMaterial *mt = static_cast<MatteTranslucentMaterial *>(m);

				mat->type = slg::ocl::MATTETRANSLUCENT;
				mat->matteTranslucent.krTexIndex = scene->texDefs.GetTextureIndex(mt->GetKr());
				mat->matteTranslucent.ktTexIndex = scene->texDefs.GetTextureIndex(mt->GetKt());
				break;
			}
			case ROUGHMATTETRANSLUCENT: {
				const RoughMatteTranslucentMaterial *rmt = static_cast<RoughMatteTranslucentMaterial *>(m);

				mat->type = slg::ocl::ROUGHMATTETRANSLUCENT;
				mat->roughmatteTranslucent.krTexIndex = scene->texDefs.GetTextureIndex(rmt->GetKr());
				mat->roughmatteTranslucent.ktTexIndex = scene->texDefs.GetTextureIndex(rmt->GetKt());
				mat->roughmatteTranslucent.sigmaTexIndex = scene->texDefs.GetTextureIndex(rmt->GetSigma());
				break;
			}
			case GLOSSY2: {
				const Glossy2Material *g2m = static_cast<Glossy2Material *>(m);

				mat->type = slg::ocl::GLOSSY2;
				mat->glossy2.kdTexIndex = scene->texDefs.GetTextureIndex(g2m->GetKd());
				mat->glossy2.ksTexIndex = scene->texDefs.GetTextureIndex(g2m->GetKs());

				const Texture *nuTex = g2m->GetNu();
				const Texture *nvTex = g2m->GetNv();
				mat->glossy2.nuTexIndex = scene->texDefs.GetTextureIndex(nuTex);
				mat->glossy2.nvTexIndex = scene->texDefs.GetTextureIndex(nvTex);
				// Check if it an anisotropic material
				if (IsTexConstant(nuTex) && IsTexConstant(nvTex) &&
						(GetTexConstantFloatValue(nuTex) != GetTexConstantFloatValue(nvTex)))
					usedMaterialTypes.insert(GLOSSY2_ANISOTROPIC);

				const Texture *depthTex = g2m->GetDepth();
				mat->glossy2.kaTexIndex = scene->texDefs.GetTextureIndex(g2m->GetKa());
				mat->glossy2.depthTexIndex = scene->texDefs.GetTextureIndex(depthTex);
				// Check if depth is just 0.0
				if (IsTexConstant(depthTex) && (GetTexConstantFloatValue(depthTex) > 0.f))
					usedMaterialTypes.insert(GLOSSY2_ABSORPTION);

				const Texture *indexTex = g2m->GetIndex();
				mat->glossy2.indexTexIndex = scene->texDefs.GetTextureIndex(indexTex);
				// Check if index is just 0.0
				if (IsTexConstant(depthTex) && (GetTexConstantFloatValue(indexTex) > 0.f))
					usedMaterialTypes.insert(GLOSSY2_INDEX);

				mat->glossy2.multibounce = g2m->IsMultibounce() ? 1 : 0;
				// Check if multibounce is enabled
				if (g2m->IsMultibounce())
					usedMaterialTypes.insert(GLOSSY2_MULTIBOUNCE);
				break;
			}
			case METAL2: {
				const Metal2Material *m2m = static_cast<Metal2Material *>(m);

				mat->type = slg::ocl::METAL2;
				mat->metal2.nTexIndex = scene->texDefs.GetTextureIndex(m2m->GetN());
				mat->metal2.kTexIndex = scene->texDefs.GetTextureIndex(m2m->GetK());

				const Texture *nuTex = m2m->GetNu();
				const Texture *nvTex = m2m->GetNv();
				mat->metal2.nuTexIndex = scene->texDefs.GetTextureIndex(nuTex);
				mat->metal2.nvTexIndex = scene->texDefs.GetTextureIndex(nvTex);
				// Check if it an anisotropic material
				if (IsTexConstant(nuTex) && IsTexConstant(nvTex) &&
						(GetTexConstantFloatValue(nuTex) != GetTexConstantFloatValue(nvTex)))
					usedMaterialTypes.insert(METAL2_ANISOTROPIC);
				break;
			}
			case ROUGHGLASS: {
				const RoughGlassMaterial *rgm = static_cast<RoughGlassMaterial *>(m);

				mat->type = slg::ocl::ROUGHGLASS;
				mat->roughglass.krTexIndex = scene->texDefs.GetTextureIndex(rgm->GetKr());
				mat->roughglass.ktTexIndex = scene->texDefs.GetTextureIndex(rgm->GetKt());
				if (rgm->GetExteriorIOR())
					mat->roughglass.exteriorIorTexIndex = scene->texDefs.GetTextureIndex(rgm->GetExteriorIOR());
				else
					mat->roughglass.exteriorIorTexIndex = NULL_INDEX;
				if (rgm->GetInteriorIOR())
					mat->roughglass.interiorIorTexIndex = scene->texDefs.GetTextureIndex(rgm->GetInteriorIOR());
				else
					mat->roughglass.exteriorIorTexIndex = NULL_INDEX;

				const Texture *nuTex = rgm->GetNu();
				const Texture *nvTex = rgm->GetNv();
				mat->roughglass.nuTexIndex = scene->texDefs.GetTextureIndex(nuTex);
				mat->roughglass.nvTexIndex = scene->texDefs.GetTextureIndex(nvTex);
				// Check if it an anisotropic material
				if (IsTexConstant(nuTex) && IsTexConstant(nvTex) &&
						(GetTexConstantFloatValue(nuTex) != GetTexConstantFloatValue(nvTex)))
					usedMaterialTypes.insert(ROUGHGLASS_ANISOTROPIC);
				break;
			}
			case VELVET: {
				const VelvetMaterial *vm = static_cast<VelvetMaterial *>(m);

				mat->type = slg::ocl::VELVET;
				mat->velvet.kdTexIndex = scene->texDefs.GetTextureIndex(vm->GetKd());
				mat->velvet.p1TexIndex = scene->texDefs.GetTextureIndex(vm->GetP1());
				mat->velvet.p2TexIndex = scene->texDefs.GetTextureIndex(vm->GetP2());
				mat->velvet.p3TexIndex = scene->texDefs.GetTextureIndex(vm->GetP3());
				mat->velvet.thicknessTexIndex = scene->texDefs.GetTextureIndex(vm->GetThickness());
				break;
			}
			case CLOTH: {
				const ClothMaterial *cm = static_cast<ClothMaterial *>(m);

				mat->type = slg::ocl::CLOTH;
				mat->cloth.Preset = cm->GetPreset();
				mat->cloth.Weft_KdIndex = scene->texDefs.GetTextureIndex(cm->GetWeftKd());
				mat->cloth.Weft_KsIndex = scene->texDefs.GetTextureIndex(cm->GetWeftKs());
				mat->cloth.Warp_KdIndex = scene->texDefs.GetTextureIndex(cm->GetWarpKd());
				mat->cloth.Warp_KsIndex = scene->texDefs.GetTextureIndex(cm->GetWarpKs());
				mat->cloth.Repeat_U = cm->GetRepeatU();
				mat->cloth.Repeat_V = cm->GetRepeatV();
				mat->cloth.specularNormalization = cm->GetSpecularNormalization();
				break;
			}
			case CARPAINT: {
				const CarPaintMaterial *cm = static_cast<CarPaintMaterial *>(m);
				mat->type = slg::ocl::CARPAINT;
				mat->carpaint.KdTexIndex = scene->texDefs.GetTextureIndex(cm->Kd);
				mat->carpaint.Ks1TexIndex = scene->texDefs.GetTextureIndex(cm->Ks1);
				mat->carpaint.Ks2TexIndex = scene->texDefs.GetTextureIndex(cm->Ks2);
				mat->carpaint.Ks3TexIndex = scene->texDefs.GetTextureIndex(cm->Ks3);
				mat->carpaint.M1TexIndex = scene->texDefs.GetTextureIndex(cm->M1);
				mat->carpaint.M2TexIndex = scene->texDefs.GetTextureIndex(cm->M2);
				mat->carpaint.M3TexIndex = scene->texDefs.GetTextureIndex(cm->M3);
				mat->carpaint.R1TexIndex = scene->texDefs.GetTextureIndex(cm->R1);
				mat->carpaint.R2TexIndex = scene->texDefs.GetTextureIndex(cm->R2);
				mat->carpaint.R3TexIndex = scene->texDefs.GetTextureIndex(cm->R3);
				mat->carpaint.KaTexIndex = scene->texDefs.GetTextureIndex(cm->Ka);
				mat->carpaint.depthTexIndex = scene->texDefs.GetTextureIndex(cm->depth);
				break;
			}
			//------------------------------------------------------------------
			// Volumes
			//------------------------------------------------------------------
			case CLEAR_VOL:
			case HOMOGENEOUS_VOL:
			case HETEROGENEOUS_VOL: {
				const Volume *v = static_cast<ClearVolume *>(m);
				mat->volume.iorTexIndex = v->GetIORTexture() ?
					scene->texDefs.GetTextureIndex(v->GetIORTexture()) :
					NULL_INDEX;
				mat->volume.volumeEmissionTexIndex = v->GetVolumeEmissionTexture() ?
					scene->texDefs.GetTextureIndex(v->GetVolumeEmissionTexture()) :
					NULL_INDEX;
				mat->volume.volumeLightID = v->GetVolumeLightID();
				mat->volume.priority = v->GetPriority();

				switch (m->GetType()) {
					case CLEAR_VOL: {
						const ClearVolume *cv = static_cast<ClearVolume *>(m);
						mat->type = slg::ocl::CLEAR_VOL;
						mat->volume.clear.sigmaATexIndex = scene->texDefs.GetTextureIndex(cv->GetSigmaA());
						break;
					}
					case HOMOGENEOUS_VOL: {
						const HomogeneousVolume *hv = static_cast<HomogeneousVolume *>(m);
						mat->type = slg::ocl::HOMOGENEOUS_VOL;
						mat->volume.homogenous.sigmaATexIndex = scene->texDefs.GetTextureIndex(hv->GetSigmaA());
						mat->volume.homogenous.sigmaSTexIndex = scene->texDefs.GetTextureIndex(hv->GetSigmaS());
						mat->volume.homogenous.gTexIndex = scene->texDefs.GetTextureIndex(hv->GetG());
						mat->volume.homogenous.multiScattering = hv->IsMultiScattering();
						break;
					}
					case HETEROGENEOUS_VOL: {
						const HeterogeneousVolume *hv = static_cast<HeterogeneousVolume *>(m);
						mat->type = slg::ocl::HETEROGENEOUS_VOL;
						mat->volume.heterogenous.sigmaATexIndex = scene->texDefs.GetTextureIndex(hv->GetSigmaA());
						mat->volume.heterogenous.sigmaSTexIndex = scene->texDefs.GetTextureIndex(hv->GetSigmaS());
						mat->volume.heterogenous.gTexIndex = scene->texDefs.GetTextureIndex(hv->GetG());
						mat->volume.heterogenous.stepSize = hv->GetStepSize();
						mat->volume.heterogenous.maxStepsCount = hv->GetMaxStepsCount();
						mat->volume.heterogenous.multiScattering = hv->IsMultiScattering();
						break;
					}
					default:
						throw runtime_error("Unknown volume in CompiledScene::CompileMaterials(): " + boost::lexical_cast<string>(m->GetType()));
				}
				break;
			}
			default:
				throw runtime_error("Unknown material in CompiledScene::CompileMaterials(): " + boost::lexical_cast<string>(m->GetType()));
		}
	}

	//--------------------------------------------------------------------------
	// Translate mesh material indices
	//--------------------------------------------------------------------------

	const u_int objCount = scene->objDefs.GetSize();
	meshMats.resize(objCount);
	for (u_int i = 0; i < objCount; ++i) {
		const Material *m = scene->objDefs.GetSceneObject(i)->GetMaterial();
		meshMats[i] = scene->matDefs.GetMaterialIndex(m);
	}

	//--------------------------------------------------------------------------
	// Default scene volume
	//--------------------------------------------------------------------------
	defaultWorldVolumeIndex = scene->defaultWorldVolume ?
		scene->matDefs.GetMaterialIndex(scene->defaultWorldVolume) : NULL_INDEX;

	const double tEnd = WallClockTime();
	SLG_LOG("Material compilation time: " << int((tEnd - tStart) * 1000.0) << "ms");
}

void CompiledScene::CompileLights() {
	SLG_LOG("Compile Lights");

	//--------------------------------------------------------------------------
	// Translate lights
	//--------------------------------------------------------------------------

	const double tStart = WallClockTime();

	const std::vector<LightSource *> &lightSources = scene->lightDefs.GetLightSources();

	const u_int lightCount = lightSources.size();
	lightDefs.resize(lightCount);
	envLightIndices.clear();
	infiniteLightDistributions.clear();
	hasInfiniteLights = false;
	hasEnvLights = false;

	for (u_int i = 0; i < lightSources.size(); ++i) {
		const LightSource *l = lightSources[i];
		slg::ocl::LightSource *oclLight = &lightDefs[i];
		oclLight->lightSceneIndex = l->lightSceneIndex;
		oclLight->lightID = l->GetID();
		oclLight->samples = l->GetSamples();
		oclLight->visibility =
				(l->IsVisibleIndirectDiffuse() ? DIFFUSE : NONE) |
				(l->IsVisibleIndirectGlossy() ? GLOSSY : NONE) |
				(l->IsVisibleIndirectSpecular() ? SPECULAR : NONE);

		hasInfiniteLights |= l->IsInfinite();
		hasEnvLights |= l->IsEnvironmental();

		switch (l->GetType()) {
			case TYPE_TRIANGLE: {
				const TriangleLight *tl = (const TriangleLight *)l;

				const ExtMesh *mesh = tl->mesh;
				const Triangle *tri = &(mesh->GetTriangles()[tl->triangleIndex]);

				// LightSource data
				oclLight->type = slg::ocl::TYPE_TRIANGLE;

				// TriangleLight data
				ASSIGN_VECTOR(oclLight->triangle.v0, mesh->GetVertex(0.f, tri->v[0]));
				ASSIGN_VECTOR(oclLight->triangle.v1, mesh->GetVertex(0.f, tri->v[1]));
				ASSIGN_VECTOR(oclLight->triangle.v2, mesh->GetVertex(0.f, tri->v[2]));
				if (mesh->HasUVs()) {
					ASSIGN_UV(oclLight->triangle.uv0, mesh->GetUV(tri->v[0]));
					ASSIGN_UV(oclLight->triangle.uv1, mesh->GetUV(tri->v[1]));
					ASSIGN_UV(oclLight->triangle.uv2, mesh->GetUV(tri->v[2]));
				} else {
					const UV zero;
					ASSIGN_UV(oclLight->triangle.uv0, zero);
					ASSIGN_UV(oclLight->triangle.uv1, zero);
					ASSIGN_UV(oclLight->triangle.uv2, zero);
				}
				oclLight->triangle.invArea = 1.f / tl->GetArea();

				oclLight->triangle.materialIndex = scene->matDefs.GetMaterialIndex(tl->lightMaterial);

				const SampleableSphericalFunction *emissionFunc = tl->lightMaterial->GetEmissionFunc();
				if (emissionFunc) {
					oclLight->triangle.avarage = emissionFunc->Average();
					oclLight->triangle.imageMapIndex = scene->imgMapCache.GetImageMapIndex(
							// I use only ImageMapSphericalFunction
							((const ImageMapSphericalFunction *)(emissionFunc->GetFunc()))->GetImageMap());
				} else {
					oclLight->triangle.avarage = 0.f;
					oclLight->triangle.imageMapIndex = NULL_INDEX;
				}
				break;
			}
			case TYPE_IL: {
				const InfiniteLight *il = (const InfiniteLight *)l;

				// LightSource data
				oclLight->type = slg::ocl::TYPE_IL;

				// NotIntersectableLightSource data
				memcpy(&oclLight->notIntersectable.light2World.m, &il->lightToWorld.m, sizeof(float[4][4]));
				memcpy(&oclLight->notIntersectable.light2World.mInv, &il->lightToWorld.mInv, sizeof(float[4][4]));
				ASSIGN_SPECTRUM(oclLight->notIntersectable.gain, il->gain);

				// InfiniteLight data
				CompileTextureMapping2D(&oclLight->notIntersectable.infinite.mapping, &il->mapping);
				oclLight->notIntersectable.infinite.imageMapIndex = scene->imgMapCache.GetImageMapIndex(il->imageMap);

				// Compile the image map Distribution2D
				const Distribution2D *dist;
				il->GetPreprocessedData(&dist);
				u_int distributionSize;
				const float *infiniteLightDistribution = CompileDistribution2D(dist,
						&distributionSize);

				// Copy the Distribution2D data in the right place
				const u_int size = infiniteLightDistributions.size();
				infiniteLightDistributions.resize(size + distributionSize);
				copy(infiniteLightDistribution, infiniteLightDistribution + distributionSize,
						&infiniteLightDistributions[size]);
				delete[] infiniteLightDistribution;

				oclLight->notIntersectable.infinite.distributionOffset = size;
				break;
			}
			case TYPE_IL_SKY: {
				const SkyLight *sl = (const SkyLight *)l;

				// LightSource data
				oclLight->type = slg::ocl::TYPE_IL_SKY;

				// NotIntersectableLightSource data
				memcpy(&oclLight->notIntersectable.light2World.m, &sl->lightToWorld.m, sizeof(float[4][4]));
				memcpy(&oclLight->notIntersectable.light2World.mInv, &sl->lightToWorld.mInv, sizeof(float[4][4]));
				ASSIGN_SPECTRUM(oclLight->notIntersectable.gain, sl->gain);

				// SkyLight data
				sl->GetPreprocessedData(
						NULL,
						&oclLight->notIntersectable.sky.absoluteTheta, &oclLight->notIntersectable.sky.absolutePhi,
						&oclLight->notIntersectable.sky.zenith_Y, &oclLight->notIntersectable.sky.zenith_x,
						&oclLight->notIntersectable.sky.zenith_y, oclLight->notIntersectable.sky.perez_Y,
						oclLight->notIntersectable.sky.perez_x, oclLight->notIntersectable.sky.perez_y);
				break;
			}
			case TYPE_IL_SKY2: {
				const SkyLight2 *sl = (const SkyLight2 *)l;

				// LightSource data
				oclLight->type = slg::ocl::TYPE_IL_SKY2;

				// NotIntersectableLightSource data
				memcpy(&oclLight->notIntersectable.light2World.m, &sl->lightToWorld.m, sizeof(float[4][4]));
				memcpy(&oclLight->notIntersectable.light2World.mInv, &sl->lightToWorld.mInv, sizeof(float[4][4]));
				ASSIGN_SPECTRUM(oclLight->notIntersectable.gain, sl->gain);

				// SkyLight2 data
				sl->GetPreprocessedData(
						&oclLight->notIntersectable.sky2.absoluteSunDir.x,
						oclLight->notIntersectable.sky2.aTerm.c,
						oclLight->notIntersectable.sky2.bTerm.c,
						oclLight->notIntersectable.sky2.cTerm.c,
						oclLight->notIntersectable.sky2.dTerm.c,
						oclLight->notIntersectable.sky2.eTerm.c,
						oclLight->notIntersectable.sky2.fTerm.c,
						oclLight->notIntersectable.sky2.gTerm.c,
						oclLight->notIntersectable.sky2.hTerm.c,
						oclLight->notIntersectable.sky2.iTerm.c,
						oclLight->notIntersectable.sky2.radianceTerm.c);
				break;
			}
			case TYPE_SUN: {
				const SunLight *sl = (const SunLight *)l;

				// LightSource data
				oclLight->type = slg::ocl::TYPE_SUN;

				// NotIntersectableLightSource data
				memcpy(&oclLight->notIntersectable.light2World.m, &sl->lightToWorld.m, sizeof(float[4][4]));
				memcpy(&oclLight->notIntersectable.light2World.mInv, &sl->lightToWorld.mInv, sizeof(float[4][4]));
				ASSIGN_SPECTRUM(oclLight->notIntersectable.gain, sl->gain);

				// SunLight data
				sl->GetPreprocessedData(
						&oclLight->notIntersectable.sun.absoluteDir.x,
						&oclLight->notIntersectable.sun.x.x,
						&oclLight->notIntersectable.sun.y.x,
						NULL, NULL, NULL,
						&oclLight->notIntersectable.sun.cosThetaMax, &oclLight->notIntersectable.sun.sin2ThetaMax);
				ASSIGN_SPECTRUM(oclLight->notIntersectable.sun.color, sl->color);
				oclLight->notIntersectable.sun.turbidity = sl->turbidity;
				oclLight->notIntersectable.sun.relSize= sl->relSize;
				break;
			}
			case TYPE_POINT: {
				const PointLight *pl = (const PointLight *)l;

				// LightSource data
				oclLight->type = slg::ocl::TYPE_POINT;

				// NotIntersectableLightSource data
				memcpy(&oclLight->notIntersectable.light2World.m, &pl->lightToWorld.m, sizeof(float[4][4]));
				memcpy(&oclLight->notIntersectable.light2World.mInv, &pl->lightToWorld.mInv, sizeof(float[4][4]));
				ASSIGN_SPECTRUM(oclLight->notIntersectable.gain, pl->gain);

				// PointLight data
				pl->GetPreprocessedData(
					NULL,
					&oclLight->notIntersectable.point.absolutePos.x,
					oclLight->notIntersectable.point.emittedFactor.c);
				break;
			}
			case TYPE_MAPPOINT: {
				const MapPointLight *mpl = (const MapPointLight *)l;

				// LightSource data
				oclLight->type = slg::ocl::TYPE_MAPPOINT;

				// NotIntersectableLightSource data
				memcpy(&oclLight->notIntersectable.light2World.m, &mpl->lightToWorld.m, sizeof(float[4][4]));
				memcpy(&oclLight->notIntersectable.light2World.mInv, &mpl->lightToWorld.mInv, sizeof(float[4][4]));
				ASSIGN_SPECTRUM(oclLight->notIntersectable.gain, mpl->gain);

				// MapPointLight data
				const SampleableSphericalFunction *funcData;
				mpl->GetPreprocessedData(
					&oclLight->notIntersectable.mapPoint.localPos.x,
					&oclLight->notIntersectable.mapPoint.absolutePos.x,
					oclLight->notIntersectable.mapPoint.emittedFactor.c,
					&funcData);
				oclLight->notIntersectable.mapPoint.avarage = funcData->Average();
				oclLight->notIntersectable.mapPoint.imageMapIndex = scene->imgMapCache.GetImageMapIndex(mpl->imageMap);
				break;
			}
			case TYPE_SPOT: {
				const SpotLight *sl = (const SpotLight *)l;

				// LightSource data
				oclLight->type = slg::ocl::TYPE_SPOT;

				// NotIntersectableLightSource data
				//memcpy(&oclLight->notIntersectable.light2World.m, &sl->lightToWorld.m, sizeof(float[4][4]));
				//memcpy(&oclLight->notIntersectable.light2World.mInv, &sl->lightToWorld.mInv, sizeof(float[4][4]));
				ASSIGN_SPECTRUM(oclLight->notIntersectable.gain, sl->gain);

				// SpotLight data
				const Transform *alignedWorld2Light;
				sl->GetPreprocessedData(
					oclLight->notIntersectable.spot.emittedFactor.c,
					&oclLight->notIntersectable.spot.absolutePos.x,
					&oclLight->notIntersectable.spot.cosTotalWidth,
					&oclLight->notIntersectable.spot.cosFalloffStart,
					&alignedWorld2Light);

				memcpy(&oclLight->notIntersectable.light2World.m, &alignedWorld2Light->m, sizeof(float[4][4]));
				memcpy(&oclLight->notIntersectable.light2World.mInv, &alignedWorld2Light->mInv, sizeof(float[4][4]));
				break;
			}
			case TYPE_PROJECTION: {
				const ProjectionLight *pl = (const ProjectionLight *)l;

				// LightSource data
				oclLight->type = slg::ocl::TYPE_PROJECTION;

				// NotIntersectableLightSource data
				//memcpy(&oclLight->notIntersectable.light2World.m, &pl->lightToWorld.m, sizeof(float[4][4]));
				//memcpy(&oclLight->notIntersectable.light2World.mInv, &pl->lightToWorld.mInv, sizeof(float[4][4]));
				ASSIGN_SPECTRUM(oclLight->notIntersectable.gain, pl->gain);

				// ProjectionLight data
				oclLight->notIntersectable.projection.imageMapIndex = (pl->imageMap) ?
					scene->imgMapCache.GetImageMapIndex(pl->imageMap) :
					NULL_INDEX;

				const Transform *alignedWorld2Light, *lightProjection;
				pl->GetPreprocessedData(
					oclLight->notIntersectable.projection.emittedFactor.c,
					&(oclLight->notIntersectable.projection.absolutePos.x),
					&(oclLight->notIntersectable.projection.lightNormal.x),
					&oclLight->notIntersectable.projection.screenX0,
					&oclLight->notIntersectable.projection.screenX1,
					&oclLight->notIntersectable.projection.screenY0,
					&oclLight->notIntersectable.projection.screenY1,
					&alignedWorld2Light, &lightProjection);

				memcpy(&oclLight->notIntersectable.light2World.m, &alignedWorld2Light->m, sizeof(float[4][4]));
				memcpy(&oclLight->notIntersectable.light2World.mInv, &alignedWorld2Light->mInv, sizeof(float[4][4]));

				memcpy(&oclLight->notIntersectable.projection.lightProjection.m, &lightProjection->m, sizeof(float[4][4]));
				break;
			}
			case TYPE_IL_CONSTANT: {
				const ConstantInfiniteLight *cil = (const ConstantInfiniteLight *)l;

				// LightSource data
				oclLight->type = slg::ocl::TYPE_IL_CONSTANT;

				// NotIntersectableLightSource data
				memcpy(&oclLight->notIntersectable.light2World.m, &cil->lightToWorld.m, sizeof(float[4][4]));
				memcpy(&oclLight->notIntersectable.light2World.mInv, &cil->lightToWorld.mInv, sizeof(float[4][4]));
				ASSIGN_SPECTRUM(oclLight->notIntersectable.gain, cil->gain);

				// ConstantInfiniteLight data
				ASSIGN_SPECTRUM(oclLight->notIntersectable.constantInfinite.color, cil->color);
				break;
			}
		case TYPE_SHARPDISTANT: {
				const SharpDistantLight *sdl = (const SharpDistantLight *)l;

				// LightSource data
				oclLight->type = slg::ocl::TYPE_SHARPDISTANT;

				// NotIntersectableLightSource data
				memcpy(&oclLight->notIntersectable.light2World.m, &sdl->lightToWorld.m, sizeof(float[4][4]));
				memcpy(&oclLight->notIntersectable.light2World.mInv, &sdl->lightToWorld.mInv, sizeof(float[4][4]));
				ASSIGN_SPECTRUM(oclLight->notIntersectable.gain, sdl->gain);

				// SharpDistantLight data
				ASSIGN_SPECTRUM(oclLight->notIntersectable.sharpDistant.color, sdl->color);
				sdl->GetPreprocessedData(&(oclLight->notIntersectable.sharpDistant.absoluteLightDir.x), NULL, NULL);
				break;
			}
			case TYPE_DISTANT: {
				const DistantLight *dl = (const DistantLight *)l;

				// LightSource data
				oclLight->type = slg::ocl::TYPE_DISTANT;

				// NotIntersectableLightSource data
				memcpy(&oclLight->notIntersectable.light2World.m, &dl->lightToWorld.m, sizeof(float[4][4]));
				memcpy(&oclLight->notIntersectable.light2World.mInv, &dl->lightToWorld.mInv, sizeof(float[4][4]));
				ASSIGN_SPECTRUM(oclLight->notIntersectable.gain, dl->gain);

				// DistantLight data
				ASSIGN_SPECTRUM(oclLight->notIntersectable.sharpDistant.color, dl->color);
				dl->GetPreprocessedData(
					&(oclLight->notIntersectable.distant.absoluteLightDir.x),
					&(oclLight->notIntersectable.distant.x.x),
					&(oclLight->notIntersectable.distant.y.x),
					NULL,
					&(oclLight->notIntersectable.distant.cosThetaMax));
				break;
			}
			case TYPE_LASER: {
				const LaserLight *ll = (const LaserLight *)l;

				// LightSource data
				oclLight->type = slg::ocl::TYPE_LASER;

				// NotIntersectableLightSource data
				memcpy(&oclLight->notIntersectable.light2World.m, &ll->lightToWorld.m, sizeof(float[4][4]));
				memcpy(&oclLight->notIntersectable.light2World.mInv, &ll->lightToWorld.mInv, sizeof(float[4][4]));
				ASSIGN_SPECTRUM(oclLight->notIntersectable.gain, ll->gain);

				// LaserLight data
				ll->GetPreprocessedData(
					oclLight->notIntersectable.laser.emittedFactor.c,
					&oclLight->notIntersectable.laser.absoluteLightPos.x,
					&oclLight->notIntersectable.laser.absoluteLightDir.x,
					NULL, NULL);
				oclLight->notIntersectable.laser.radius = ll->radius;
				break;
			}
			default:
				throw runtime_error("Unknown Light source type in CompiledScene::CompileLights()");
		}

		if (l->IsEnvironmental())
			envLightIndices.push_back(i);
	}

	lightTypeCounts = scene->lightDefs.GetLightTypeCounts();
	meshTriLightDefsOffset = scene->lightDefs.GetLightIndexByMeshIndex();

	// Compile LightDistribution
	delete[] lightsDistribution;
	lightsDistribution = CompileDistribution1D(
			scene->lightDefs.GetLightStrategy()->GetLightsDistribution(), &lightsDistributionSize);

	const double tEnd = WallClockTime();
	SLG_LOG("Lights compilation time: " << int((tEnd - tStart) * 1000.0) << "ms");
}

void CompiledScene::CompileTextureMapping2D(slg::ocl::TextureMapping2D *mapping, const TextureMapping2D *m) {
	switch (m->GetType()) {
		case UVMAPPING2D: {
			mapping->type = slg::ocl::UVMAPPING2D;
			const UVMapping2D *uvm = static_cast<const UVMapping2D *>(m);
			mapping->uvMapping2D.uScale = uvm->uScale;
			mapping->uvMapping2D.vScale = uvm->vScale;
			mapping->uvMapping2D.uDelta = uvm->uDelta;
			mapping->uvMapping2D.vDelta = uvm->vDelta;
			break;
		}
		default:
			throw runtime_error("Unknown 2D texture mapping in CompiledScene::CompileTextureMapping2D: " + boost::lexical_cast<string>(m->GetType()));
	}
}

void CompiledScene::CompileTextureMapping3D(slg::ocl::TextureMapping3D *mapping, const TextureMapping3D *m) {
	switch (m->GetType()) {
		case UVMAPPING3D: {
			mapping->type = slg::ocl::UVMAPPING3D;
			const UVMapping3D *uvm = static_cast<const UVMapping3D *>(m);
			memcpy(&mapping->worldToLocal.m, &uvm->worldToLocal.m, sizeof(float[4][4]));
			memcpy(&mapping->worldToLocal.mInv, &uvm->worldToLocal.mInv, sizeof(float[4][4]));
			break;
		}
		case GLOBALMAPPING3D: {
			mapping->type = slg::ocl::GLOBALMAPPING3D;
			const GlobalMapping3D *gm = static_cast<const GlobalMapping3D *>(m);
			memcpy(&mapping->worldToLocal.m, &gm->worldToLocal.m, sizeof(float[4][4]));
			memcpy(&mapping->worldToLocal.mInv, &gm->worldToLocal.mInv, sizeof(float[4][4]));
			break;
		}
		default:
			throw runtime_error("Unknown 3D texture mapping in CompiledScene::CompileTextureMapping3D: " + boost::lexical_cast<string>(m->GetType()));
	}
}

float *CompiledScene::CompileDistribution1D(const Distribution1D *dist, u_int *size) {
	const u_int count = dist->GetCount();
	*size = sizeof(u_int) + count * sizeof(float) + (count + 1) * sizeof(float);
	float *compDist = new float[*size];

	*((u_int *)&compDist[0]) = count;
	copy(dist->GetFuncs(), dist->GetFuncs() + count,
			compDist + 1);
	copy(dist->GetCDFs(), dist->GetCDFs() + count + 1,
			compDist + 1 + count);

	return compDist;
}

float *CompiledScene::CompileDistribution2D(const Distribution2D *dist, u_int *size) {
	u_int marginalSize;
	float *marginalDist = CompileDistribution1D(dist->GetMarginalDistribution(),
			&marginalSize);

	u_int condSize;
	vector<float *> condDists;
	for (u_int i = 0; i < dist->GetHeight(); ++i) {
		condDists.push_back(CompileDistribution1D(dist->GetConditionalDistribution(i),
			&condSize));
	}

	*size = 2 * sizeof(u_int) + marginalSize + condDists.size() * condSize;
	float *compDist = new float[*size];

	*((u_int *)&compDist[0]) = dist->GetWidth();
	*((u_int *)&compDist[1]) = dist->GetHeight();

	float *ptr = &compDist[2];
	copy(marginalDist, marginalDist + marginalSize, ptr);
	ptr += marginalSize / 4;
	delete[] marginalDist;

	const u_int condSize4 = condSize / sizeof(float);
	for (u_int i = 0; i < dist->GetHeight(); ++i) {
		copy(condDists[i], condDists[i] + condSize4, ptr);
		ptr += condSize4;
		delete[] condDists[i];
	}

	return compDist;
}

void CompiledScene::CompileTextures() {
	const u_int texturesCount = scene->texDefs.GetSize();
	SLG_LOG("Compile " << texturesCount << " Textures");
	//SLG_LOG("  Texture size: " << sizeof(slg::ocl::Texture));

	//--------------------------------------------------------------------------
	// Translate textures
	//--------------------------------------------------------------------------

	const double tStart = WallClockTime();

	usedTextureTypes.clear();
	texs.resize(texturesCount);

	for (u_int i = 0; i < texturesCount; ++i) {
		Texture *t = scene->texDefs.GetTexture(i);
		slg::ocl::Texture *tex = &texs[i];

		usedTextureTypes.insert(t->GetType());
		switch (t->GetType()) {
			case CONST_FLOAT: {
				ConstFloatTexture *cft = static_cast<ConstFloatTexture *>(t);

				tex->type = slg::ocl::CONST_FLOAT;
				tex->constFloat.value = cft->GetValue();
				break;
			}
			case CONST_FLOAT3: {
				ConstFloat3Texture *cft = static_cast<ConstFloat3Texture *>(t);

				tex->type = slg::ocl::CONST_FLOAT3;
				ASSIGN_SPECTRUM(tex->constFloat3.color, cft->GetColor());
				break;
			}
			case IMAGEMAP: {
				ImageMapTexture *imt = static_cast<ImageMapTexture *>(t);

				tex->type = slg::ocl::IMAGEMAP;
				const ImageMap *im = imt->GetImageMap();
				tex->imageMapTex.gain = imt->GetGain();
				CompileTextureMapping2D(&tex->imageMapTex.mapping, imt->GetTextureMapping());
				tex->imageMapTex.imageMapIndex = scene->imgMapCache.GetImageMapIndex(im);
				break;
			}
			case SCALE_TEX: {
				ScaleTexture *st = static_cast<ScaleTexture *>(t);

				tex->type = slg::ocl::SCALE_TEX;
				const Texture *tex1 = st->GetTexture1();
				tex->scaleTex.tex1Index = scene->texDefs.GetTextureIndex(tex1);

				const Texture *tex2 = st->GetTexture2();
				tex->scaleTex.tex2Index = scene->texDefs.GetTextureIndex(tex2);
				break;
			}
			case FRESNEL_APPROX_N: {
				FresnelApproxNTexture *ft = static_cast<FresnelApproxNTexture *>(t);

				tex->type = slg::ocl::FRESNEL_APPROX_N;
				const Texture *tx = ft->GetTexture();
				tex->fresnelApproxN.texIndex = scene->texDefs.GetTextureIndex(tx);
				break;
			}
			case FRESNEL_APPROX_K: {
				FresnelApproxKTexture *ft = static_cast<FresnelApproxKTexture *>(t);

				tex->type = slg::ocl::FRESNEL_APPROX_K;
				const Texture *tx = ft->GetTexture();
				tex->fresnelApproxK.texIndex = scene->texDefs.GetTextureIndex(tx);
				break;
			}
			case CHECKERBOARD2D: {
				CheckerBoard2DTexture *cb = static_cast<CheckerBoard2DTexture *>(t);

				tex->type = slg::ocl::CHECKERBOARD2D;
				CompileTextureMapping2D(&tex->checkerBoard2D.mapping, cb->GetTextureMapping());
				const Texture *tex1 = cb->GetTexture1();
				tex->checkerBoard2D.tex1Index = scene->texDefs.GetTextureIndex(tex1);

				const Texture *tex2 = cb->GetTexture2();
				tex->checkerBoard2D.tex2Index = scene->texDefs.GetTextureIndex(tex2);
				break;
			}
			case CHECKERBOARD3D: {
				CheckerBoard3DTexture *cb = static_cast<CheckerBoard3DTexture *>(t);

				tex->type = slg::ocl::CHECKERBOARD3D;
				CompileTextureMapping3D(&tex->checkerBoard3D.mapping, cb->GetTextureMapping());
				const Texture *tex1 = cb->GetTexture1();
				tex->checkerBoard3D.tex1Index = scene->texDefs.GetTextureIndex(tex1);

				const Texture *tex2 = cb->GetTexture2();
				tex->checkerBoard3D.tex2Index = scene->texDefs.GetTextureIndex(tex2);
				break;
			}
			case MIX_TEX: {
				MixTexture *mt = static_cast<MixTexture *>(t);

				tex->type = slg::ocl::MIX_TEX;
				const Texture *amount = mt->GetAmountTexture();
				tex->mixTex.amountTexIndex = scene->texDefs.GetTextureIndex(amount);

				const Texture *tex1 = mt->GetTexture1();
				tex->mixTex.tex1Index = scene->texDefs.GetTextureIndex(tex1);
				const Texture *tex2 = mt->GetTexture2();
				tex->mixTex.tex2Index = scene->texDefs.GetTextureIndex(tex2);
				break;
			}
			case FBM_TEX: {
				FBMTexture *ft = static_cast<FBMTexture *>(t);

				tex->type = slg::ocl::FBM_TEX;
				CompileTextureMapping3D(&tex->fbm.mapping, ft->GetTextureMapping());
				tex->fbm.octaves = ft->GetOctaves();
				tex->fbm.omega = ft->GetOmega();
				break;
			}
			case MARBLE: {
				MarbleTexture *mt = static_cast<MarbleTexture *>(t);

				tex->type = slg::ocl::MARBLE;
				CompileTextureMapping3D(&tex->marble.mapping, mt->GetTextureMapping());
				tex->marble.octaves = mt->GetOctaves();
				tex->marble.omega = mt->GetOmega();
				tex->marble.scale = mt->GetScale();
				tex->marble.variation = mt->GetVariation();
				break;
			}
			case DOTS: {
				DotsTexture *dt = static_cast<DotsTexture *>(t);

				tex->type = slg::ocl::DOTS;
				CompileTextureMapping2D(&tex->dots.mapping, dt->GetTextureMapping());
				const Texture *insideTex = dt->GetInsideTex();
				tex->dots.insideIndex = scene->texDefs.GetTextureIndex(insideTex);

				const Texture *outsideTex = dt->GetOutsideTex();
				tex->dots.outsideIndex = scene->texDefs.GetTextureIndex(outsideTex);
				break;
			}
			case BRICK: {
				BrickTexture *bt = static_cast<BrickTexture *>(t);

				tex->type = slg::ocl::BRICK;
				CompileTextureMapping3D(&tex->brick.mapping, bt->GetTextureMapping());
				const Texture *tex1 = bt->GetTexture1();
				tex->brick.tex1Index = scene->texDefs.GetTextureIndex(tex1);
				const Texture *tex2 = bt->GetTexture2();
				tex->brick.tex2Index = scene->texDefs.GetTextureIndex(tex2);
				const Texture *tex3 = bt->GetTexture3();
				tex->brick.tex3Index = scene->texDefs.GetTextureIndex(tex3);

				switch (bt->GetBond()) {
					case FLEMISH:
						tex->brick.bond = slg::ocl::FLEMISH;
						break;
					default:
					case RUNNING:
						tex->brick.bond = slg::ocl::RUNNING;
						break;
					case ENGLISH:
						tex->brick.bond = slg::ocl::ENGLISH;
						break;
					case HERRINGBONE:
						tex->brick.bond = slg::ocl::HERRINGBONE;
						break;
					case BASKET:
						tex->brick.bond = slg::ocl::BASKET;
						break;
					case KETTING:
						tex->brick.bond = slg::ocl::KETTING;
						break;
				}

				tex->brick.offsetx = bt->GetOffset().x;
				tex->brick.offsety = bt->GetOffset().y;
				tex->brick.offsetz = bt->GetOffset().z;
				tex->brick.brickwidth = bt->GetBrickWidth();
				tex->brick.brickheight = bt->GetBrickHeight();
				tex->brick.brickdepth = bt->GetBrickDepth();
				tex->brick.mortarsize = bt->GetMortarSize();
				tex->brick.proportion = bt->GetProportion();
				tex->brick.invproportion = bt->GetInvProportion();
				tex->brick.run = bt->GetRun();
				tex->brick.mortarwidth = bt->GetMortarWidth();
				tex->brick.mortarheight = bt->GetMortarHeight();
				tex->brick.mortardepth = bt->GetMortarDepth();
				tex->brick.bevelwidth = bt->GetBevelWidth();
				tex->brick.bevelheight = bt->GetBevelHeight();
				tex->brick.beveldepth = bt->GetBevelDepth();
				tex->brick.usebevel = bt->GetUseBevel();
				break;
			}
			case ADD_TEX: {
				ScaleTexture *st = static_cast<ScaleTexture *>(t);

				tex->type = slg::ocl::ADD_TEX;
				const Texture *tex1 = st->GetTexture1();
				tex->addTex.tex1Index = scene->texDefs.GetTextureIndex(tex1);

				const Texture *tex2 = st->GetTexture2();
				tex->addTex.tex2Index = scene->texDefs.GetTextureIndex(tex2);
				break;
			}
			case WINDY: {
				WindyTexture *wt = static_cast<WindyTexture *>(t);

				tex->type = slg::ocl::WINDY;
				CompileTextureMapping3D(&tex->windy.mapping, wt->GetTextureMapping());
				break;
			}
			case WRINKLED: {
				WrinkledTexture *wt = static_cast<WrinkledTexture *>(t);

				tex->type = slg::ocl::WRINKLED;
				CompileTextureMapping3D(&tex->wrinkled.mapping, wt->GetTextureMapping());
				tex->wrinkled.octaves = wt->GetOctaves();
				tex->wrinkled.omega = wt->GetOmega();
				break;
			}
			case BLENDER_BLEND: {
				BlenderBlendTexture *wt = static_cast<BlenderBlendTexture *>(t);
				tex->type = slg::ocl::BLENDER_BLEND;
				CompileTextureMapping3D(&tex->blenderBlend.mapping, wt->GetTextureMapping());
				tex->blenderBlend.direction = wt->GetDirection();
				tex->blenderBlend.bright = wt->GetBright();
				tex->blenderBlend.contrast = wt->GetContrast();

				switch (wt->GetProgressionType()) {
					default:
					case TEX_LIN:
						tex->blenderBlend.type = slg::ocl::TEX_LIN;
						break;
					case TEX_QUAD:
						tex->blenderBlend.type = slg::ocl::TEX_QUAD;
						break;
					case TEX_EASE:
						tex->blenderBlend.type = slg::ocl::TEX_EASE;
						break;
					case TEX_DIAG:
						tex->blenderBlend.type = slg::ocl::TEX_DIAG;
						break;
					case TEX_SPHERE:
						tex->blenderBlend.type = slg::ocl::TEX_SPHERE;
						break;
					case TEX_HALO:
						tex->blenderBlend.type = slg::ocl::TEX_HALO;
						break;
					case TEX_RAD:
						tex->blenderBlend.type = slg::ocl::TEX_RAD;
						break;
				}
				break;
			}
			case BLENDER_CLOUDS: {
				BlenderCloudsTexture *wt = static_cast<BlenderCloudsTexture *>(t);
				tex->type = slg::ocl::BLENDER_CLOUDS;
				CompileTextureMapping3D(&tex->blenderClouds.mapping, wt->GetTextureMapping());
				tex->blenderClouds.noisesize = wt->GetNoiseSize();
				tex->blenderClouds.noisedepth = wt->GetNoiseDepth();
				tex->blenderClouds.bright = wt->GetBright();
				tex->blenderClouds.contrast = wt->GetContrast();
				tex->blenderClouds.hard = wt->GetNoiseType();
				switch (wt->GetNoiseBasis()) {
					default:
					case BLENDER_ORIGINAL:
						tex->blenderClouds.noisebasis = slg::ocl::BLENDER_ORIGINAL;
						break;
					case ORIGINAL_PERLIN:
						tex->blenderClouds.noisebasis = slg::ocl::ORIGINAL_PERLIN;
						break;
					case IMPROVED_PERLIN:
						tex->blenderClouds.noisebasis = slg::ocl::IMPROVED_PERLIN;
						break;
					case VORONOI_F1:
						tex->blenderClouds.noisebasis = slg::ocl::VORONOI_F1;
						break;
					case VORONOI_F2:
						tex->blenderClouds.noisebasis = slg::ocl::VORONOI_F2;
						break;
					case VORONOI_F3:
						tex->blenderClouds.noisebasis = slg::ocl::VORONOI_F3;
						break;
					case VORONOI_F4:
						tex->blenderClouds.noisebasis = slg::ocl::VORONOI_F4;
						break;
					case VORONOI_F2_F1:
						tex->blenderClouds.noisebasis = slg::ocl::VORONOI_F2_F1;
						break;
					case VORONOI_CRACKLE:
						tex->blenderClouds.noisebasis = slg::ocl::VORONOI_CRACKLE;
						break;
					case CELL_NOISE:
						tex->blenderClouds.noisebasis = slg::ocl::CELL_NOISE;
						break;
				}
				break;
			}
			case BLENDER_DISTORTED_NOISE: {
				BlenderDistortedNoiseTexture *wt = static_cast<BlenderDistortedNoiseTexture *>(t);
				tex->type = slg::ocl::BLENDER_DISTORTED_NOISE;
				CompileTextureMapping3D(&tex->blenderDistortedNoise.mapping, wt->GetTextureMapping());
				tex->blenderDistortedNoise.distortion = wt->GetDistortion();
				tex->blenderDistortedNoise.noisesize = wt->GetNoiseSize();
				tex->blenderDistortedNoise.bright = wt->GetBright();
				tex->blenderDistortedNoise.contrast = wt->GetContrast();

				switch (wt->GetNoiseDistortion()) {
					default:
					case BLENDER_ORIGINAL:
						tex->blenderDistortedNoise.noisedistortion = slg::ocl::BLENDER_ORIGINAL;
						break;
					case ORIGINAL_PERLIN:
						tex->blenderDistortedNoise.noisedistortion = slg::ocl::ORIGINAL_PERLIN;
						break;
					case IMPROVED_PERLIN:
						tex->blenderDistortedNoise.noisedistortion = slg::ocl::IMPROVED_PERLIN;
						break;
					case VORONOI_F1:
						tex->blenderDistortedNoise.noisedistortion = slg::ocl::VORONOI_F1;
						break;
					case VORONOI_F2:
						tex->blenderDistortedNoise.noisedistortion = slg::ocl::VORONOI_F2;
						break;
					case VORONOI_F3:
						tex->blenderDistortedNoise.noisedistortion = slg::ocl::VORONOI_F3;
						break;
					case VORONOI_F4:
						tex->blenderDistortedNoise.noisedistortion = slg::ocl::VORONOI_F4;
						break;
					case VORONOI_F2_F1:
						tex->blenderDistortedNoise.noisedistortion = slg::ocl::VORONOI_F2_F1;
						break;
					case VORONOI_CRACKLE:
						tex->blenderDistortedNoise.noisedistortion = slg::ocl::VORONOI_CRACKLE;
						break;
					case CELL_NOISE:
						tex->blenderDistortedNoise.noisedistortion = slg::ocl::CELL_NOISE;
						break;
				}

				switch (wt->GetNoiseBasis()) {
					default:
					case BLENDER_ORIGINAL:
						tex->blenderDistortedNoise.noisebasis = slg::ocl::BLENDER_ORIGINAL;
						break;
					case ORIGINAL_PERLIN:
						tex->blenderDistortedNoise.noisebasis = slg::ocl::ORIGINAL_PERLIN;
						break;
					case IMPROVED_PERLIN:
						tex->blenderDistortedNoise.noisebasis = slg::ocl::IMPROVED_PERLIN;
						break;
					case VORONOI_F1:
						tex->blenderDistortedNoise.noisebasis = slg::ocl::VORONOI_F1;
						break;
					case VORONOI_F2:
						tex->blenderDistortedNoise.noisebasis = slg::ocl::VORONOI_F2;
						break;
					case VORONOI_F3:
						tex->blenderDistortedNoise.noisebasis = slg::ocl::VORONOI_F3;
						break;
					case VORONOI_F4:
						tex->blenderDistortedNoise.noisebasis = slg::ocl::VORONOI_F4;
						break;
					case VORONOI_F2_F1:
						tex->blenderDistortedNoise.noisebasis = slg::ocl::VORONOI_F2_F1;
						break;
					case VORONOI_CRACKLE:
						tex->blenderDistortedNoise.noisebasis = slg::ocl::VORONOI_CRACKLE;
						break;
					case CELL_NOISE:
						tex->blenderDistortedNoise.noisebasis = slg::ocl::CELL_NOISE;
						break;
				}
				break;
			}
			case BLENDER_MAGIC: {
				BlenderMagicTexture *wt = static_cast<BlenderMagicTexture *>(t);
				tex->type = slg::ocl::BLENDER_MAGIC;
				CompileTextureMapping3D(&tex->blenderMagic.mapping, wt->GetTextureMapping());
				tex->blenderMagic.noisedepth = wt->GetNoiseDepth();
				tex->blenderMagic.turbulence = wt->GetTurbulence();
				tex->blenderMagic.bright = wt->GetBright();
				tex->blenderMagic.contrast = wt->GetContrast();
				break;
			}
			case BLENDER_MARBLE: {
				BlenderMarbleTexture *wt = static_cast<BlenderMarbleTexture *>(t);
				tex->type = slg::ocl::BLENDER_MARBLE;
				CompileTextureMapping3D(&tex->blenderMarble.mapping, wt->GetTextureMapping());
				tex->blenderMarble.turbulence = wt->GetTurbulence();
				tex->blenderMarble.noisesize = wt->GetNoiseSize();
				tex->blenderMarble.noisedepth = wt->GetNoiseDepth();
				tex->blenderMarble.bright = wt->GetBright();
				tex->blenderMarble.contrast = wt->GetContrast();
				tex->blenderMarble.hard = wt->GetNoiseType();

				switch (wt->GetNoiseBasis2()) {
					default:
					case TEX_SIN:
						tex->blenderMarble.noisebasis2 = slg::ocl::TEX_SIN;
						break;
					case TEX_SAW:
						tex->blenderMarble.noisebasis2 = slg::ocl::TEX_SAW;
						break;
					case TEX_TRI:
						tex->blenderMarble.noisebasis2 = slg::ocl::TEX_TRI;
						break;
				}

				switch (wt->GetMarbleType()) {
					default:
					case TEX_SOFT:
						tex->blenderMarble.type = slg::ocl::TEX_SOFT;
						break;
					case TEX_SHARP:
						tex->blenderMarble.type = slg::ocl::TEX_SHARP;
						break;
					case TEX_SHARPER:
						tex->blenderMarble.type = slg::ocl::TEX_SHARPER;
						break;
				}

				switch (wt->GetNoiseBasis()) {
					default:
					case BLENDER_ORIGINAL:
						tex->blenderMarble.noisebasis = slg::ocl::BLENDER_ORIGINAL;
						break;
					case ORIGINAL_PERLIN:
						tex->blenderMarble.noisebasis = slg::ocl::ORIGINAL_PERLIN;
						break;
					case IMPROVED_PERLIN:
						tex->blenderMarble.noisebasis = slg::ocl::IMPROVED_PERLIN;
						break;
					case VORONOI_F1:
						tex->blenderMarble.noisebasis = slg::ocl::VORONOI_F1;
						break;
					case VORONOI_F2:
						tex->blenderMarble.noisebasis = slg::ocl::VORONOI_F2;
						break;
					case VORONOI_F3:
						tex->blenderMarble.noisebasis = slg::ocl::VORONOI_F3;
						break;
					case VORONOI_F4:
						tex->blenderMarble.noisebasis = slg::ocl::VORONOI_F4;
						break;
					case VORONOI_F2_F1:
						tex->blenderMarble.noisebasis = slg::ocl::VORONOI_F2_F1;
						break;
					case VORONOI_CRACKLE:
						tex->blenderMarble.noisebasis = slg::ocl::VORONOI_CRACKLE;
						break;
					case CELL_NOISE:
						tex->blenderMarble.noisebasis = slg::ocl::CELL_NOISE;
						break;
				}
				break;
			}
			case BLENDER_MUSGRAVE: {
				BlenderMusgraveTexture *wt = static_cast<BlenderMusgraveTexture *>(t);
				tex->type = slg::ocl::BLENDER_MUSGRAVE;
				CompileTextureMapping3D(&tex->blenderMusgrave.mapping, wt->GetTextureMapping());
				tex->blenderMusgrave.dimension = wt->GetDimension();
				tex->blenderMusgrave.intensity = wt->GetIntensity();
				tex->blenderMusgrave.lacunarity = wt->GetLacunarity();
				tex->blenderMusgrave.offset = wt->GetOffset();
				tex->blenderMusgrave.gain = wt->GetGain();
				tex->blenderMusgrave.octaves = wt->GetOctaves();
				tex->blenderMusgrave.noisesize = wt->GetNoiseSize();
				tex->blenderMusgrave.bright = wt->GetBright();
				tex->blenderMusgrave.contrast = wt->GetContrast();

				switch (wt->GetMusgraveType()) {
					default:
					case TEX_MULTIFRACTAL:
						tex->blenderMusgrave.type = slg::ocl::TEX_MULTIFRACTAL;
						break;
					case TEX_RIDGED_MULTIFRACTAL:
						tex->blenderMusgrave.type = slg::ocl::TEX_RIDGED_MULTIFRACTAL;
						break;
					case TEX_HYBRID_MULTIFRACTAL:
						tex->blenderMusgrave.type = slg::ocl::TEX_HYBRID_MULTIFRACTAL;
						break;
					case TEX_FBM:
						tex->blenderMusgrave.type = slg::ocl::TEX_FBM;
						break;
					case TEX_HETERO_TERRAIN:
						tex->blenderMusgrave.type = slg::ocl::TEX_HETERO_TERRAIN;
						break;
				}

				switch (wt->GetNoiseBasis()) {
					default:
					case BLENDER_ORIGINAL:
						tex->blenderMusgrave.noisebasis = slg::ocl::BLENDER_ORIGINAL;
						break;
					case ORIGINAL_PERLIN:
						tex->blenderMusgrave.noisebasis = slg::ocl::ORIGINAL_PERLIN;
						break;
					case IMPROVED_PERLIN:
						tex->blenderMusgrave.noisebasis = slg::ocl::IMPROVED_PERLIN;
						break;
					case VORONOI_F1:
						tex->blenderMusgrave.noisebasis = slg::ocl::VORONOI_F1;
						break;
					case VORONOI_F2:
						tex->blenderMusgrave.noisebasis = slg::ocl::VORONOI_F2;
						break;
					case VORONOI_F3:
						tex->blenderMusgrave.noisebasis = slg::ocl::VORONOI_F3;
						break;
					case VORONOI_F4:
						tex->blenderMusgrave.noisebasis = slg::ocl::VORONOI_F4;
						break;
					case VORONOI_F2_F1:
						tex->blenderMusgrave.noisebasis = slg::ocl::VORONOI_F2_F1;
						break;
					case VORONOI_CRACKLE:
						tex->blenderMusgrave.noisebasis = slg::ocl::VORONOI_CRACKLE;
						break;
					case CELL_NOISE:
						tex->blenderMusgrave.noisebasis = slg::ocl::CELL_NOISE;
						break;
				}
				break;
			}
			case BLENDER_STUCCI: {
				BlenderStucciTexture *wt = static_cast<BlenderStucciTexture *>(t);
				tex->type = slg::ocl::BLENDER_STUCCI;
				CompileTextureMapping3D(&tex->blenderStucci.mapping, wt->GetTextureMapping());
				tex->blenderStucci.noisesize = wt->GetNoiseSize();
				tex->blenderStucci.turbulence = wt->GetTurbulence();
				tex->blenderStucci.bright = wt->GetBright();
				tex->blenderStucci.contrast = wt->GetContrast();
				tex->blenderStucci.hard = wt->GetNoiseType();

				switch (wt->GetNoiseBasis()) {
					default:
					case BLENDER_ORIGINAL:
						tex->blenderStucci.noisebasis = slg::ocl::BLENDER_ORIGINAL;
						break;
					case ORIGINAL_PERLIN:
						tex->blenderStucci.noisebasis = slg::ocl::ORIGINAL_PERLIN;
						break;
					case IMPROVED_PERLIN:
						tex->blenderStucci.noisebasis = slg::ocl::IMPROVED_PERLIN;
						break;
					case VORONOI_F1:
						tex->blenderStucci.noisebasis = slg::ocl::VORONOI_F1;
						break;
					case VORONOI_F2:
						tex->blenderStucci.noisebasis = slg::ocl::VORONOI_F2;
						break;
					case VORONOI_F3:
						tex->blenderStucci.noisebasis = slg::ocl::VORONOI_F3;
						break;
					case VORONOI_F4:
						tex->blenderStucci.noisebasis = slg::ocl::VORONOI_F4;
						break;
					case VORONOI_F2_F1:
						tex->blenderStucci.noisebasis = slg::ocl::VORONOI_F2_F1;
						break;
					case VORONOI_CRACKLE:
						tex->blenderStucci.noisebasis = slg::ocl::VORONOI_CRACKLE;
						break;
					case CELL_NOISE:
						tex->blenderStucci.noisebasis = slg::ocl::CELL_NOISE;
						break;
				}

				break;
			}
			case BLENDER_WOOD: {
				BlenderWoodTexture *wt = static_cast<BlenderWoodTexture *>(t);

				tex->type = slg::ocl::BLENDER_WOOD;
				CompileTextureMapping3D(&tex->blenderWood.mapping, wt->GetTextureMapping());
				tex->blenderWood.turbulence = wt->GetTurbulence();
				tex->blenderWood.bright = wt->GetBright();
				tex->blenderWood.contrast = wt->GetContrast();
				tex->blenderWood.hard = wt->GetNoiseType();
				tex->blenderWood.noisesize = wt->GetNoiseSize();
				switch (wt->GetNoiseBasis2()) {
					default:
					case TEX_SIN:
						tex->blenderWood.noisebasis2 = slg::ocl::TEX_SIN;
						break;
					case TEX_SAW:
						tex->blenderWood.noisebasis2 = slg::ocl::TEX_SAW;
						break;
					case TEX_TRI:
						tex->blenderWood.noisebasis2 = slg::ocl::TEX_TRI;
						break;
				}

				switch (wt->GetWoodType()) {
					default:
					case BANDS:
						tex->blenderWood.type = slg::ocl::BANDS;
						break;
					case RINGS:
						tex->blenderWood.type = slg::ocl::RINGS;
						break;
					case BANDNOISE:
						tex->blenderWood.type = slg::ocl::BANDNOISE;
						break;
					case RINGNOISE:
						tex->blenderWood.type = slg::ocl::RINGNOISE;
						break;
				}
				switch (wt->GetNoiseBasis()) {
					default:
					case BLENDER_ORIGINAL:
						tex->blenderWood.noisebasis = slg::ocl::BLENDER_ORIGINAL;
						break;
					case ORIGINAL_PERLIN:
						tex->blenderWood.noisebasis = slg::ocl::ORIGINAL_PERLIN;
						break;
					case IMPROVED_PERLIN:
						tex->blenderWood.noisebasis = slg::ocl::IMPROVED_PERLIN;
						break;
					case VORONOI_F1:
						tex->blenderWood.noisebasis = slg::ocl::VORONOI_F1;
						break;
					case VORONOI_F2:
						tex->blenderWood.noisebasis = slg::ocl::VORONOI_F2;
						break;
					case VORONOI_F3:
						tex->blenderWood.noisebasis = slg::ocl::VORONOI_F3;
						break;
					case VORONOI_F4:
						tex->blenderWood.noisebasis = slg::ocl::VORONOI_F4;
						break;
					case VORONOI_F2_F1:
						tex->blenderWood.noisebasis = slg::ocl::VORONOI_F2_F1;
						break;
					case VORONOI_CRACKLE:
						tex->blenderWood.noisebasis = slg::ocl::VORONOI_CRACKLE;
						break;
					case CELL_NOISE:
						tex->blenderWood.noisebasis = slg::ocl::CELL_NOISE;
						break;
				}
				break;
			}
			case BLENDER_VORONOI: {
				BlenderVoronoiTexture *wt = static_cast<BlenderVoronoiTexture *>(t);

				tex->type = slg::ocl::BLENDER_VORONOI;
				CompileTextureMapping3D(&tex->blenderVoronoi.mapping, wt->GetTextureMapping());
				tex->blenderVoronoi.feature_weight1 = wt->GetFeatureWeight1();
				tex->blenderVoronoi.feature_weight2 = wt->GetFeatureWeight2();
				tex->blenderVoronoi.feature_weight3 = wt->GetFeatureWeight3();
				tex->blenderVoronoi.feature_weight4 = wt->GetFeatureWeight4();
				tex->blenderVoronoi.noisesize = wt->GetNoiseSize();
				tex->blenderVoronoi.intensity = wt->GetIntensity();
				tex->blenderVoronoi.exponent = wt->GetExponent();
				tex->blenderVoronoi.bright = wt->GetBright();
				tex->blenderVoronoi.contrast = wt->GetContrast();

				switch (wt->GetDistMetric()) {
					default:
					case ACTUAL_DISTANCE:
						tex->blenderVoronoi.distancemetric = slg::ocl::ACTUAL_DISTANCE;
						break;
					case DISTANCE_SQUARED:
						tex->blenderVoronoi.distancemetric = slg::ocl::DISTANCE_SQUARED;
						break;
					case MANHATTAN:
						tex->blenderVoronoi.distancemetric = slg::ocl::MANHATTAN;
						break;
					case CHEBYCHEV:
						tex->blenderVoronoi.distancemetric = slg::ocl::CHEBYCHEV;
						break;
					case MINKOWSKI_HALF:
						tex->blenderVoronoi.distancemetric = slg::ocl::MINKOWSKI_HALF;
						break;
					case MINKOWSKI_FOUR:
						tex->blenderVoronoi.distancemetric = slg::ocl::MINKOWSKI_FOUR;
						break;
					case MINKOWSKI:
						tex->blenderVoronoi.distancemetric = slg::ocl::MANHATTAN;
						break;
				}
				break;
			}
            case UV_TEX: {
				UVTexture *uvt = static_cast<UVTexture *>(t);

				tex->type = slg::ocl::UV_TEX;
				CompileTextureMapping2D(&tex->uvTex.mapping, uvt->GetTextureMapping());
				break;
			}
			case BAND_TEX: {
				BandTexture *bt = static_cast<BandTexture *>(t);

				tex->type = slg::ocl::BAND_TEX;
				const Texture *amount = bt->GetAmountTexture();
				tex->band.amountTexIndex = scene->texDefs.GetTextureIndex(amount);

				const vector<float> &offsets = bt->GetOffsets();
				const vector<Spectrum> &values = bt->GetValues();
				if (offsets.size() > BAND_TEX_MAX_SIZE)
					throw runtime_error("BandTexture with more than " + ToString(BAND_TEX_MAX_SIZE) + " are not supported");
				tex->band.size = offsets.size();
				for (u_int i = 0; i < BAND_TEX_MAX_SIZE; ++i) {
					if (i < offsets.size()) {
						tex->band.offsets[i] = offsets[i];
						ASSIGN_SPECTRUM(tex->band.values[i], values[i]);
					} else {
						tex->band.offsets[i] = 1.f;
						tex->band.values[i].c[0] = 0.f;
						tex->band.values[i].c[1] = 0.f;
						tex->band.values[i].c[2] = 0.f;
					}
				}
				break;
			}
			case HITPOINTCOLOR: {
				tex->type = slg::ocl::HITPOINTCOLOR;
				break;
			}
			case HITPOINTALPHA: {
				tex->type = slg::ocl::HITPOINTALPHA;
				break;
			}
			case HITPOINTGREY: {
				HitPointGreyTexture *hpg = static_cast<HitPointGreyTexture *>(t);

				tex->type = slg::ocl::HITPOINTGREY;
				tex->hitPointGrey.channel = hpg->GetChannel();
				break;
			}
            case NORMALMAP_TEX: {
                NormalMapTexture *nmt = static_cast<NormalMapTexture *>(t);

                tex->type = slg::ocl::NORMALMAP_TEX;
                const Texture *normalTex = nmt->GetTexture();
				tex->normalMap.texIndex = scene->texDefs.GetTextureIndex(normalTex);
				break;
            }
			default:
				throw runtime_error("Unknown texture in CompiledScene::CompileTextures(): " + boost::lexical_cast<string>(t->GetType()));
				break;
		}
	}

	const double tEnd = WallClockTime();
	SLG_LOG("Textures compilation time: " << int((tEnd - tStart) * 1000.0) << "ms");
}

static string ToOCLString(const slg::ocl::Spectrum &v) {
	return "(float3)(" + ToString(v.c[0]) + ", " + ToString(v.c[1]) + ", " + ToString(v.c[2]) + ")";
}

static void AddTextureSource(stringstream &source,  const string &texName, const string &returnType,
		const string &type, const u_int i, const string &texArgs) {
	source << returnType << " Texture_Index" << i << "_Evaluate" << type << "(__global Texture *texture, "
			"__global HitPoint *hitPoint\n"
			"\t\tTEXTURES_PARAM_DECL) {\n"
			"\treturn " << texName << "Texture_ConstEvaluate" << type << "(hitPoint" <<
				((texArgs.length() > 0) ? (", " + texArgs) : "") << ");\n"
			"}\n";
}

static void AddTextureSource(stringstream &source,  const string &texName,
		const u_int i, const string &texArgs) {
	AddTextureSource(source, texName, "float", "Float", i, texArgs);
	AddTextureSource(source, texName, "float3", "Spectrum", i, texArgs);
}

static string AddTextureSourceCall(const string &type, const u_int i) {
	stringstream ss;
	ss << "Texture_Index" << i << "_Evaluate" << type << "(&texs[" << i << "], hitPoint TEXTURES_PARAM)";

	return ss.str();
}

string CompiledScene::GetTexturesEvaluationSourceCode() const {
	// Generate the source code for each texture that reference other textures
	// and constant textures
	stringstream source;

	const u_int texturesCount = texs.size();
	for (u_int i = 0; i < texturesCount; ++i) {
		const slg::ocl::Texture *tex = &texs[i];

		switch (tex->type) {
			case slg::ocl::CONST_FLOAT:
				AddTextureSource(source, "ConstFloat", i, ToString(tex->constFloat.value));
				break;
			case slg::ocl::CONST_FLOAT3:
				AddTextureSource(source, "ConstFloat3", i, ToOCLString(tex->constFloat3.color));
				break;
			case slg::ocl::IMAGEMAP:
				AddTextureSource(source, "ImageMap", i,
						ToString(tex->imageMapTex.gain) + ", " +
						ToString(tex->imageMapTex.imageMapIndex) + ", " +
						"&texture->imageMapTex.mapping"
						" IMAGEMAPS_PARAM");
				break;
			case slg::ocl::SCALE_TEX: {
				AddTextureSource(source, "Scale", "float", "Float", i,
						AddTextureSourceCall("Float", tex->scaleTex.tex1Index) + ", " +
						AddTextureSourceCall("Float", tex->scaleTex.tex2Index));
				AddTextureSource(source, "Scale", "float3", "Spectrum", i,
						AddTextureSourceCall("Spectrum", tex->scaleTex.tex1Index) + ", " +
						AddTextureSourceCall("Spectrum", tex->scaleTex.tex2Index));
				break;
			}
			case FRESNEL_APPROX_N:
				AddTextureSource(source, "FresnelApproxN", i, ToString(tex->fresnelApproxN.texIndex));
				break;
			case FRESNEL_APPROX_K:
				AddTextureSource(source, "FresnelApproxK", i, ToString(tex->fresnelApproxK.texIndex));
				break;
			case slg::ocl::MIX_TEX: {
				AddTextureSource(source, "Mix", "float", "Float", i,
						AddTextureSourceCall("Float", tex->mixTex.amountTexIndex) + ", " +
						AddTextureSourceCall("Float", tex->mixTex.tex1Index) + ", " +
						AddTextureSourceCall("Float", tex->mixTex.tex2Index));
				AddTextureSource(source, "Mix", "float3", "Spectrum", i,
						AddTextureSourceCall("Float", tex->mixTex.amountTexIndex) + ", " +
						AddTextureSourceCall("Spectrum", tex->mixTex.tex1Index) + ", " +
						AddTextureSourceCall("Spectrum", tex->mixTex.tex2Index));
				break;
			}
			case slg::ocl::ADD_TEX: {
				AddTextureSource(source, "Add", "float", "Float", i,
						AddTextureSourceCall("Float", tex->addTex.tex1Index) + ", " +
						AddTextureSourceCall("Float", tex->addTex.tex2Index));
				AddTextureSource(source, "Add", "float3", "Spectrum", i,
						AddTextureSourceCall("Spectrum", tex->addTex.tex1Index) + ", " +
						AddTextureSourceCall("Spectrum", tex->addTex.tex2Index));
				break;
			}
			case slg::ocl::HITPOINTCOLOR:
				AddTextureSource(source, "HitPointColor", i, "");
				break;
			case slg::ocl::HITPOINTALPHA:
				AddTextureSource(source, "HitPointAlpha", i, "");
				break;
			case slg::ocl::HITPOINTGREY:
				AddTextureSource(source, "HitPointGrey", i, "");
				break;
			case slg::ocl::BLENDER_BLEND:
				AddTextureSource(source, "BlenderBlend", i,
						ToString(tex->blenderBlend.type) + ", " +
						ToString(tex->blenderBlend.direction) + ", " +
						ToString(tex->blenderBlend.contrast) + ", " +
						ToString(tex->blenderBlend.bright) + ", " +
						"&texture->blenderBlend.mapping");
				break;
			case slg::ocl::BLENDER_CLOUDS:
				AddTextureSource(source, "BlenderClouds", i,
						ToString(tex->blenderClouds.noisebasis) + ", " +
						ToString(tex->blenderClouds.noisesize) + ", " +
						ToString(tex->blenderClouds.noisedepth) + ", " +
						ToString(tex->blenderClouds.contrast) + ", " +
						ToString(tex->blenderClouds.bright) + ", " +
						ToString(tex->blenderClouds.hard) + ", " +
						"&texture->blenderClouds.mapping");
				break;
			case slg::ocl::BLENDER_DISTORTED_NOISE:
				AddTextureSource(source, "BlenderDistortedNoise", i,
						ToString(tex->blenderDistortedNoise.noisedistortion) + ", " +
						ToString(tex->blenderDistortedNoise.noisebasis) + ", " +
						ToString(tex->blenderDistortedNoise.distortion) + ", " +
						ToString(tex->blenderDistortedNoise.noisesize) + ", " +
						ToString(tex->blenderDistortedNoise.contrast) + ", " +
						ToString(tex->blenderDistortedNoise.bright) + ", " +
						"&texture->blenderDistortedNoise.mapping");
				break;
			case slg::ocl::BLENDER_MAGIC:
				AddTextureSource(source, "BlenderMagic", "float", "Float", i,
						ToString(tex->blenderMagic.noisedepth) + ", " +
						ToString(tex->blenderMagic.turbulence) + ", " +
						ToString(tex->blenderMagic.contrast) + ", " +
						ToString(tex->blenderMagic.bright) + ", " +
						"&texture->blenderMagic.mapping");
				AddTextureSource(source, "BlenderMagic", "float3", "Spectrum", i,
						ToString(tex->blenderMagic.noisedepth) + ", " +
						ToString(tex->blenderMagic.turbulence) + ", " +
						ToString(tex->blenderMagic.contrast) + ", " +
						ToString(tex->blenderMagic.bright) + ", " +
						"&texture->blenderMagic.mapping");
				break;
			case slg::ocl::BLENDER_MARBLE:
				AddTextureSource(source, "BlenderMarble", i,
						ToString(tex->blenderMarble.type) + ", " +
						ToString(tex->blenderMarble.noisebasis) + ", " +
						ToString(tex->blenderMarble.noisebasis2) + ", " +
						ToString(tex->blenderMarble.noisesize) + ", " +
						ToString(tex->blenderMarble.turbulence) + ", " +
						ToString(tex->blenderMarble.noisedepth) + ", " +
						ToString(tex->blenderMarble.contrast) + ", " +
						ToString(tex->blenderMarble.bright) + ", " +
						ToString(tex->blenderMarble.hard) + ", " +
						"&texture->blenderMagic.mapping");
				break;
			case slg::ocl::BLENDER_MUSGRAVE:
				AddTextureSource(source, "BlenderMusgrave", i,
						ToString(tex->blenderMusgrave.type) + ", " +
						ToString(tex->blenderMusgrave.noisebasis) + ", " +
						ToString(tex->blenderMusgrave.dimension) + ", " +
						ToString(tex->blenderMusgrave.intensity) + ", " +
						ToString(tex->blenderMusgrave.lacunarity) + ", " +
						ToString(tex->blenderMusgrave.offset) + ", " +
						ToString(tex->blenderMusgrave.gain) + ", " +
						ToString(tex->blenderMusgrave.octaves) + ", " +
						ToString(tex->blenderMusgrave.noisesize) + ", " +
						ToString(tex->blenderMusgrave.contrast) + ", " +
						ToString(tex->blenderMusgrave.bright) + ", " +
						"&texture->blenderMusgrave.mapping");
				break;
			case slg::ocl::BLENDER_STUCCI:
				AddTextureSource(source, "BlenderStucci", i,
						ToString(tex->blenderStucci.type) + ", " +
						ToString(tex->blenderStucci.noisebasis) + ", " +
						ToString(tex->blenderStucci.noisesize) + ", " +
						ToString(tex->blenderStucci.turbulence) + ", " +
						ToString(tex->blenderStucci.contrast) + ", " +
						ToString(tex->blenderStucci.bright) + ", " +
						ToString(tex->blenderStucci.hard) + ", " +
						"&texture->blenderStucci.mapping");
				break;
            case slg::ocl::BLENDER_WOOD:
				AddTextureSource(source, "BlenderWood", i,
						ToString(tex->blenderWood.type) + ", " +
						ToString(tex->blenderWood.noisebasis2) + ", " +
						ToString(tex->blenderWood.noisebasis) + ", " +
						ToString(tex->blenderWood.noisesize) + ", " +
						ToString(tex->blenderWood.turbulence) + ", " +
						ToString(tex->blenderWood.contrast) + ", " +
						ToString(tex->blenderWood.bright) + ", " +
						ToString(tex->blenderWood.hard) + ", " +
						"&texture->blenderWood.mapping");
				break;
			case slg::ocl::BLENDER_VORONOI:
				AddTextureSource(source, "BlenderVoronoi", i,
						ToString(tex->blenderVoronoi.distancemetric) + ", " +
						ToString(tex->blenderVoronoi.feature_weight1) + ", " +
						ToString(tex->blenderVoronoi.feature_weight2) + ", " +
						ToString(tex->blenderVoronoi.feature_weight3) + ", " +
						ToString(tex->blenderVoronoi.feature_weight4) + ", " +
						ToString(tex->blenderVoronoi.noisesize) + ", " +
						ToString(tex->blenderVoronoi.intensity) + ", " +
						ToString(tex->blenderVoronoi.exponent) + ", " +
						ToString(tex->blenderVoronoi.contrast) + ", " +
						ToString(tex->blenderVoronoi.bright) + ", " +
						"&texture->blenderVoronoi.mapping");
				break;
			case slg::ocl::CHECKERBOARD2D:
				AddTextureSource(source, "CheckerBoard2D", "float", "Float", i,
						AddTextureSourceCall("Float", tex->checkerBoard2D.tex1Index) + ", " +
						AddTextureSourceCall("Float", tex->checkerBoard2D.tex2Index) + ", " +
						"&texture->checkerBoard2D.mapping");
				AddTextureSource(source, "CheckerBoard2D", "float3", "Spectrum", i,
						AddTextureSourceCall("Spectrum", tex->checkerBoard2D.tex1Index) + ", " +
						AddTextureSourceCall("Spectrum", tex->checkerBoard2D.tex2Index) + ", " +
						"&texture->checkerBoard2D.mapping");
				break;
			case slg::ocl::CHECKERBOARD3D:
				AddTextureSource(source, "CheckerBoard3D", "float", "Float", i,
						AddTextureSourceCall("Float", tex->checkerBoard3D.tex1Index) + ", " +
						AddTextureSourceCall("Float", tex->checkerBoard3D.tex2Index) + ", " +
						"&texture->checkerBoard3D.mapping");
				AddTextureSource(source, "CheckerBoard3D", "float3", "Spectrum", i,
						AddTextureSourceCall("Spectrum", tex->checkerBoard3D.tex1Index) + ", " +
						AddTextureSourceCall("Spectrum", tex->checkerBoard3D.tex2Index) + ", " +
						"&texture->checkerBoard3D.mapping");
				break;
			case slg::ocl::FBM_TEX:
				AddTextureSource(source, "FBM", i,
						ToString(tex->fbm.omega) + ", " +
						ToString(tex->fbm.octaves) + ", " +
						"&texture->fbm.mapping");
				break;
			case slg::ocl::MARBLE:
				AddTextureSource(source, "Marble", i,
						ToString(tex->marble.scale) + ", " +
						ToString(tex->marble.omega) + ", " +
						ToString(tex->marble.octaves) + ", " +
						ToString(tex->marble.variation) + ", " +
						"&texture->marble.mapping");
				break;
			case slg::ocl::DOTS:
				AddTextureSource(source, "Dots", "float", "Float", i,
						AddTextureSourceCall("Float", tex->dots.insideIndex) + ", " +
						AddTextureSourceCall("Float", tex->dots.outsideIndex) + ", " +
						"&texture->dots.mapping");
				AddTextureSource(source, "Dots", "float3", "Spectrum", i,
						AddTextureSourceCall("Spectrum", tex->dots.insideIndex) + ", " +
						AddTextureSourceCall("Spectrum", tex->dots.outsideIndex) + ", " +
						"&texture->dots.mapping");
				break;
			case slg::ocl::BRICK:
				AddTextureSource(source, "Brick", "float", "Float", i,
						AddTextureSourceCall("Float", tex->brick.tex1Index) + ", " +
						AddTextureSourceCall("Float", tex->brick.tex2Index) + ", " +
						AddTextureSourceCall("Float", tex->brick.tex3Index) + ", " +
						ToString(tex->brick.bond) + ", " +
						ToString(tex->brick.brickwidth) + ", " +
						ToString(tex->brick.brickheight) + ", " +
						ToString(tex->brick.brickdepth) + ", " +
						ToString(tex->brick.mortarsize) + ", " +
						"(float3)(" + ToString(tex->brick.offsetx) + ", " + ToString(tex->brick.offsetx) + ", " + ToString(tex->brick.offsetx) + "), " +
						ToString(tex->brick.run) + ", " +
						ToString(tex->brick.mortarwidth) + ", " +
						ToString(tex->brick.mortarheight) + ", " +
						ToString(tex->brick.mortardepth) + ", " +
						ToString(tex->brick.proportion) + ", " +
						ToString(tex->brick.invproportion) + ", " +
						"&texture->brick.mapping");
				AddTextureSource(source, "Brick", "float3", "Spectrum", i,
						AddTextureSourceCall("Spectrum", tex->brick.tex1Index) + ", " +
						AddTextureSourceCall("Spectrum", tex->brick.tex2Index) + ", " +
						AddTextureSourceCall("Spectrum", tex->brick.tex3Index) + ", " +
						ToString(tex->brick.bond) + ", " +
						ToString(tex->brick.brickwidth) + ", " +
						ToString(tex->brick.brickheight) + ", " +
						ToString(tex->brick.brickdepth) + ", " +
						ToString(tex->brick.mortarsize) + ", " +
						"(float3)(" + ToString(tex->brick.offsetx) + ", " + ToString(tex->brick.offsetx) + ", " + ToString(tex->brick.offsetx) + "), " +
						ToString(tex->brick.run) + ", " +
						ToString(tex->brick.mortarwidth) + ", " +
						ToString(tex->brick.mortarheight) + ", " +
						ToString(tex->brick.mortardepth) + ", " +
						ToString(tex->brick.proportion) + ", " +
						ToString(tex->brick.invproportion) + ", " +
						"&texture->brick.mapping");
				break;
			case slg::ocl::WINDY:
				AddTextureSource(source, "Windy", i,
						"&texture->windy.mapping");
				break;
			case slg::ocl::WRINKLED:
				AddTextureSource(source, "Wrinkled", i,
						ToString(tex->marble.omega) + ", " +
						ToString(tex->marble.octaves) + ", " +
						"&texture->wrinkled.mapping");
				break;
			case slg::ocl::UV_TEX:
				AddTextureSource(source, "UV", i,
						"&texture->uvTex.mapping");
				break;
			case slg::ocl::BAND_TEX:
				AddTextureSource(source, "Band", "float", "Float", i,
						ToString(tex->band.size) + ", " +
						"texture->band.offsets, "
						"texture->band.values, " +
						AddTextureSourceCall("Float", tex->band.amountTexIndex));
				AddTextureSource(source, "Band", "float3", "Spectrum", i,
						ToString(tex->band.size) + ", " +
						"texture->band.offsets, "
						"texture->band.values, " +
						AddTextureSourceCall("Float", tex->band.amountTexIndex));
				break;
			case slg::ocl::NORMALMAP_TEX:
				AddTextureSource(source, "NormalMap", i, "");
				break;
			default:
				throw runtime_error("Unknown texture in CompiledScene::GetTexturesEvaluationSourceCode(): " + boost::lexical_cast<string>(tex->type));
				break;
		}
	}

	// Generate the code for evaluating a generic float texture
	source << "float Texture_GetFloatValue(const uint texIndex, __global HitPoint *hitPoint TEXTURES_PARAM_DECL) {\n"
			"\t __global Texture *tex = &texs[texIndex];\n"
			"\tswitch (texIndex) {\n";
	for (u_int i = 0; i < texturesCount; ++i) {
		source << "\t\tcase " << i << ": return Texture_Index" << i << "_EvaluateFloat(tex, hitPoint TEXTURES_PARAM);\n";
	}
	source << "\t\tdefault: return 0.f;\n"
			"\t}\n"
			"}\n";

	// Generate the code for evaluating a generic spectrum texture
	source << "float3 Texture_GetSpectrumValue(const uint texIndex, __global HitPoint *hitPoint TEXTURES_PARAM_DECL) {\n"
			"\t __global Texture *tex = &texs[texIndex];\n"
			"\tswitch (texIndex) {\n";
	for (u_int i = 0; i < texturesCount; ++i) {
		source << "\t\tcase " << i << ": return Texture_Index" << i << "_EvaluateSpectrum(tex, hitPoint TEXTURES_PARAM);\n";
	}
	source << "\t\tdefault: return BLACK;\n"
			"\t}\n"
			"}\n";

	return source.str();
}

static void AddMaterialSourceGlue(stringstream &source,
		const string &matName, const u_int i, const string &funcName1, const string &funcName2,
		const string &returnType, const string &args,  const string &params, const bool hasReturn = true) {
	source <<
			returnType << " Material_Index" << i << "_" << funcName1 << "(" << args << ") {\n"
			"\t" <<
			(hasReturn ? "return " : " ") <<
			matName << "Material_" << funcName2 << "(" << params << ");\n"
			"}\n";
}

static void AddMaterialSource(stringstream &source,
		const string &matName, const u_int i, const string &params) {
	AddMaterialSourceGlue(source, matName, i, "GetEventTypes", "GetEventTypes", "BSDFEvent",
			"__global Material *material MATERIALS_PARAM_DECL", "");
	AddMaterialSourceGlue(source, matName, i, "IsDelta", "IsDelta", "bool",
			"__global Material *material MATERIALS_PARAM_DECL", "");
	AddMaterialSourceGlue(source, matName, i, "Evaluate", "ConstEvaluate", "float3",
			"__global Material *material, "
				"__global HitPoint *hitPoint, const float3 lightDir, const float3 eyeDir, "
				"BSDFEvent *event, float *directPdfW "
				"MATERIALS_PARAM_DECL",
			"hitPoint, lightDir, eyeDir, event, directPdfW" +
				((params.length() > 0) ? (", " + params) : ""));
	AddMaterialSourceGlue(source, matName, i, "Sample", "ConstSample", "float3",
			"__global Material *material, __global HitPoint *hitPoint, "
				"const float3 fixedDir, float3 *sampledDir, "
				"const float u0, const float u1,\n"
				"#if defined(PARAM_HAS_PASSTHROUGH)\n"
				"\tconst float passThroughEvent,\n"
				"#endif\n"
				"\tfloat *pdfW, float *cosSampledDir, BSDFEvent *event, "
				"const BSDFEvent requestedEvent "
				"MATERIALS_PARAM_DECL",
			"hitPoint, fixedDir, sampledDir, u0, u1,\n"
				"#if defined(PARAM_HAS_PASSTHROUGH)\n"
				"\t\tpassThroughEvent,\n"
				"#endif\n"
				"\t\tpdfW,  cosSampledDir, event, requestedEvent" +
				((params.length() > 0) ? (", " + params) : ""));

	source << "#if defined(PARAM_HAS_PASSTHROUGH)\n";
	AddMaterialSourceGlue(source, matName, i, "GetPassThroughTransparency", "GetPassThroughTransparency", "float3",
			"__global Material *material, __global HitPoint *hitPoint, "
				"const float3 localFixedDir, const float passThroughEvent "
				"MATERIALS_PARAM_DECL",
			"material, hitPoint, localFixedDir, passThroughEvent TEXTURES_PARAM");
	source << "#endif\n";
}

static void AddMaterialSourceStandardImplGetEmittedRadiance(stringstream &source, const u_int i) {
	AddMaterialSourceGlue(source, "", i, "GetEmittedRadiance", "GetEmittedRadianceNoMix", "float3",
			"__global Material *material, __global HitPoint *hitPoint, const float oneOverPrimitiveArea MATERIALS_PARAM_DECL",
			"material, hitPoint TEXTURES_PARAM");
}

static void AddMaterialSourceStandardImplBump(stringstream &source, const u_int i) {
	source << "#if defined(PARAM_HAS_BUMPMAPS)\n";
	AddMaterialSourceGlue(source, "", i, "Bump", "BumpNoMix", "void",
			"__global Material *material, __global HitPoint *hitPoint, "
				"const float3 dpdu, const float3 dpdv, "
				"const float3 dndu, const float3 dndv, const float weight "
				"MATERIALS_PARAM_DECL",
			"material, hitPoint, dpdu, dpdv, dndu, dndv, weight TEXTURES_PARAM", false);
	source << "#endif\n";
}

static void AddMaterialSourceStandardImplGetvolume(stringstream &source, const u_int i) {
	source << "#if defined(PARAM_HAS_VOLUMES)\n";
	AddMaterialSourceGlue(source, "", i, "GetInteriorVolume", "GetInteriorVolumeNoMix", "uint",
			"__global Material *material, __global HitPoint *hitPoint, "
				"const float passThroughEvent MATERIALS_PARAM_DECL",
			"material");
	AddMaterialSourceGlue(source, "", i, "GetExteriorVolume", "GetExteriorVolumeNoMix", "uint",
			"__global Material *material, __global HitPoint *hitPoint, "
				"const float passThroughEvent MATERIALS_PARAM_DECL",
			"material");
	source << "#endif\n";
}

static void AddMaterialSourceSwitch(stringstream &source,
		const u_int count, const string &funcName, const string &calledFuncName,
		const string &returnType, const string &defaultReturnValue,
		const string &args,  const string &params, const bool hasReturn = true) {
	source << returnType << " Material_" << funcName << "(" << args << ") { \n"
			"\t__global Material *mat = &mats[index];\n"
			"\tswitch (index) {\n";
	for (u_int i = 0; i < count; ++i) {
		source << "\t\tcase " << i << ":\n";
		source << "\t\t\t" <<
				(hasReturn ? "return " : "") <<
				"Material_Index" << i << "_" << calledFuncName << "(" << params << ");\n";
		if (!hasReturn)
			source << "\t\t\tbreak;\n";
	}

	if (hasReturn) {
		source << "\t\tdefault:\n"
				"\t\t\treturn " << defaultReturnValue<< ";\n";
	}

	source <<
			"\t}\n"
			"}\n";
}

static string ClothPreset2String(const slg::ocl::ClothPreset preset) {
	switch (preset) {
		case slg::ocl::DENIM:
			return "DENIM";
		case slg::ocl::SILKSHANTUNG:
			return "SILKSHANTUNG";
		case slg::ocl::SILKCHARMEUSE:
			return "SILKCHARMEUSE";
		case slg::ocl::COTTONTWILL:
			return "COTTONTWILL";
		case slg::ocl::WOOLGARBARDINE:
			return "WOOLGARBARDINE";
		case slg::ocl::POLYESTER:
			return "POLYESTER";
		default:
			throw runtime_error("Unknown slg::ocl::ClothPreset in ClothPreset2String(): " + ToString(preset));
	}
}

string CompiledScene::GetMaterialsEvaluationSourceCode() const {
	// Generate the source code for each material that reference other materials
	// and constant materials
	stringstream source;

	const u_int materialsCount = mats.size();
	for (u_int i = 0; i < materialsCount; ++i) {
		const slg::ocl::Material *mat = &mats[i];

		switch (mat->type) {
			case slg::ocl::MATTE: {
				AddMaterialSource(source, "Matte", i,
						AddTextureSourceCall("Spectrum", mat->matte.kdTexIndex));
				AddMaterialSourceStandardImplGetEmittedRadiance(source, i);
				AddMaterialSourceStandardImplBump(source, i);
				AddMaterialSourceStandardImplGetvolume(source, i);
				break;
			}
			case slg::ocl::ROUGHMATTE: {
				AddMaterialSource(source, "RoughMatte", i,
						AddTextureSourceCall("Float", mat->roughmatte.sigmaTexIndex) + ", " +
						AddTextureSourceCall("Spectrum", mat->roughmatte.kdTexIndex));
				AddMaterialSourceStandardImplGetEmittedRadiance(source, i);
				AddMaterialSourceStandardImplBump(source, i);
				AddMaterialSourceStandardImplGetvolume(source, i);
				break;
			}
			case slg::ocl::ARCHGLASS: {
				AddMaterialSource(source, "ArchGlass", i,
						AddTextureSourceCall("Spectrum", mat->archglass.ktTexIndex) + ", " +
						AddTextureSourceCall("Spectrum", mat->archglass.krTexIndex) + ", " +
						"ExtractExteriorIors(hitPoint, material->archglass.exteriorIorTexIndex TEXTURES_PARAM)" + ", " +
						"ExtractInteriorIors(hitPoint, material->archglass.interiorIorTexIndex TEXTURES_PARAM)");
				AddMaterialSourceStandardImplGetEmittedRadiance(source, i);
				AddMaterialSourceStandardImplBump(source, i);
				AddMaterialSourceStandardImplGetvolume(source, i);
				break;
			}
			case slg::ocl::CARPAINT: {
				AddMaterialSource(source, "CarPaint", i,
						AddTextureSourceCall("Spectrum", mat->carpaint.KaTexIndex) + ", " +
						AddTextureSourceCall("Float", mat->carpaint.depthTexIndex) + ", " +
						AddTextureSourceCall("Spectrum", mat->carpaint.KdTexIndex) + ", " +
						AddTextureSourceCall("Spectrum", mat->carpaint.Ks1TexIndex) + ", " +
						AddTextureSourceCall("Float", mat->carpaint.M1TexIndex) + ", " +
						AddTextureSourceCall("Float", mat->carpaint.R1TexIndex) + ", " +
						AddTextureSourceCall("Spectrum", mat->carpaint.Ks2TexIndex) + ", " +
						AddTextureSourceCall("Float", mat->carpaint.M2TexIndex) + ", " +
						AddTextureSourceCall("Float", mat->carpaint.R2TexIndex) + ", " +
						AddTextureSourceCall("Spectrum", mat->carpaint.Ks3TexIndex) + ", " +
						AddTextureSourceCall("Float", mat->carpaint.M3TexIndex) + ", " +
						AddTextureSourceCall("Float", mat->carpaint.R3TexIndex));
				AddMaterialSourceStandardImplGetEmittedRadiance(source, i);
				AddMaterialSourceStandardImplBump(source, i);
				AddMaterialSourceStandardImplGetvolume(source, i);
				break;
			}
			case slg::ocl::CLOTH: {
				AddMaterialSource(source, "Cloth", i,
						ClothPreset2String(mat->cloth.Preset) + ", " +
						ToString(mat->cloth.Repeat_U) + ", " +
						ToString(mat->cloth.Repeat_V) + ", " +
						ToString(mat->cloth.specularNormalization) + ", " +
						AddTextureSourceCall("Spectrum", mat->cloth.Warp_KsIndex) + ", " +
						AddTextureSourceCall("Spectrum", mat->cloth.Weft_KsIndex) + ", " +
						AddTextureSourceCall("Spectrum", mat->cloth.Warp_KdIndex) + ", " +
						AddTextureSourceCall("Spectrum", mat->cloth.Weft_KdIndex));
				AddMaterialSourceStandardImplGetEmittedRadiance(source, i);
				AddMaterialSourceStandardImplBump(source, i);
				AddMaterialSourceStandardImplGetvolume(source, i);
				break;
			}
			case slg::ocl::GLASS: {
				AddMaterialSource(source, "Glass", i,
						AddTextureSourceCall("Spectrum", mat->glass.ktTexIndex) + ", " +
						AddTextureSourceCall("Spectrum", mat->glass.krTexIndex) + ", " +
						"ExtractExteriorIors(hitPoint, material->glass.exteriorIorTexIndex TEXTURES_PARAM)" + ", " +
						"ExtractInteriorIors(hitPoint, material->glass.interiorIorTexIndex TEXTURES_PARAM)");
				AddMaterialSourceStandardImplGetEmittedRadiance(source, i);
				AddMaterialSourceStandardImplBump(source, i);
				AddMaterialSourceStandardImplGetvolume(source, i);
				break;
			}
			case slg::ocl::GLOSSY2: {
				AddMaterialSource(source, "Glossy2", i,
						"\n#if defined(PARAM_ENABLE_MAT_GLOSSY2_INDEX)\n" +
						AddTextureSourceCall("Float", mat->glossy2.indexTexIndex) + ", " +
						"\n#endif\n" +
						AddTextureSourceCall("Float", mat->glossy2.nuTexIndex) + ", " +
						"\n#if defined(PARAM_ENABLE_MAT_GLOSSY2_ANISOTROPIC)\n" +
						AddTextureSourceCall("Float", mat->glossy2.nvTexIndex) + ", " +
						"\n#endif\n" +
						"\n#if defined(PARAM_ENABLE_MAT_GLOSSY2_MULTIBOUNCE)\n" +
						ToString(mat->glossy2.multibounce) + ", " +
						"\n#endif\n" +
						"\n#if defined(PARAM_ENABLE_MAT_GLOSSY2_ABSORPTION)\n" +
						AddTextureSourceCall("Spectrum", mat->glossy2.kaTexIndex) + ", " +
						AddTextureSourceCall("Float", mat->glossy2.depthTexIndex) + ", " +
						"\n#endif\n" +
						AddTextureSourceCall("Spectrum", mat->glossy2.kdTexIndex) + ", " +
						AddTextureSourceCall("Spectrum", mat->glossy2.ksTexIndex));
				AddMaterialSourceStandardImplGetEmittedRadiance(source, i);
				AddMaterialSourceStandardImplBump(source, i);
				AddMaterialSourceStandardImplGetvolume(source, i);
				break;
			}
			case slg::ocl::MATTETRANSLUCENT: {
				AddMaterialSource(source, "MatteTranslucent", i,
						AddTextureSourceCall("Spectrum", mat->matteTranslucent.krTexIndex) + ", " +
						AddTextureSourceCall("Spectrum", mat->matteTranslucent.ktTexIndex));
				AddMaterialSourceStandardImplGetEmittedRadiance(source, i);
				AddMaterialSourceStandardImplBump(source, i);
				AddMaterialSourceStandardImplGetvolume(source, i);
				break;
			}
			case slg::ocl::ROUGHMATTETRANSLUCENT: {
				AddMaterialSource(source, "RoughMatteTranslucent", i,
						AddTextureSourceCall("Spectrum", mat->roughmatteTranslucent.krTexIndex) + ", " +
						AddTextureSourceCall("Spectrum", mat->roughmatteTranslucent.ktTexIndex) + ", " +
						AddTextureSourceCall("Float", mat->roughmatteTranslucent.sigmaTexIndex));
				AddMaterialSourceStandardImplGetEmittedRadiance(source, i);
				AddMaterialSourceStandardImplBump(source, i);
				AddMaterialSourceStandardImplGetvolume(source, i);
				break;
			}
			case slg::ocl::METAL2: {
				AddMaterialSource(source, "Metal2", i,
						AddTextureSourceCall("Float", mat->metal2.nuTexIndex) + ", " +
						"\n#if defined(PARAM_ENABLE_MAT_METAL2_ANISOTROPIC)\n" +
						AddTextureSourceCall("Float", mat->metal2.nvTexIndex) + ", " +
						"\n#endif\n" +
						AddTextureSourceCall("Spectrum", mat->metal2.nTexIndex) + ", " +
						AddTextureSourceCall("Spectrum", mat->metal2.kTexIndex));
				AddMaterialSourceStandardImplGetEmittedRadiance(source, i);
				AddMaterialSourceStandardImplBump(source, i);
				AddMaterialSourceStandardImplGetvolume(source, i);
				break;
			}
			case slg::ocl::MIRROR: {
				AddMaterialSource(source, "Mirror", i,
						AddTextureSourceCall("Spectrum", mat->mirror.krTexIndex));
				AddMaterialSourceStandardImplGetEmittedRadiance(source, i);
				AddMaterialSourceStandardImplBump(source, i);
				AddMaterialSourceStandardImplGetvolume(source, i);
				break;
			}
			case slg::ocl::NULLMAT: {
				AddMaterialSource(source, "Null", i, "");
				AddMaterialSourceStandardImplGetEmittedRadiance(source, i);
				AddMaterialSourceStandardImplBump(source, i);
				AddMaterialSourceStandardImplGetvolume(source, i);
				break;
			}
			case slg::ocl::ROUGHGLASS: {
				AddMaterialSource(source, "RoughGlass", i,
						AddTextureSourceCall("Spectrum", mat->roughglass.ktTexIndex) + ", " +
						AddTextureSourceCall("Spectrum", mat->roughglass.krTexIndex) + ", " +
						AddTextureSourceCall("Float", mat->roughglass.nuTexIndex) + ", " +
						"\n#if defined(PARAM_ENABLE_MAT_ROUGHGLASS_ANISOTROPIC)\n" +
						AddTextureSourceCall("Float", mat->roughglass.nvTexIndex) + ", " +
						"\n#endif\n" +
						"ExtractExteriorIors(hitPoint, material->roughglass.exteriorIorTexIndex TEXTURES_PARAM)" + ", " +
						"ExtractInteriorIors(hitPoint, material->roughglass.interiorIorTexIndex TEXTURES_PARAM)");
				AddMaterialSourceStandardImplGetEmittedRadiance(source, i);
				AddMaterialSourceStandardImplBump(source, i);
				AddMaterialSourceStandardImplGetvolume(source, i);
				break;
			}
			case slg::ocl::VELVET: {
				AddMaterialSource(source, "Velvet", i,
						AddTextureSourceCall("Spectrum", mat->velvet.kdTexIndex) + ", " +
						AddTextureSourceCall("Float", mat->velvet.p1TexIndex) + ", " +
						AddTextureSourceCall("Float", mat->velvet.p2TexIndex) + ", " +
						AddTextureSourceCall("Float", mat->velvet.p3TexIndex) + ", " +
						AddTextureSourceCall("Float", mat->velvet.thicknessTexIndex));
				AddMaterialSourceStandardImplGetEmittedRadiance(source, i);
				AddMaterialSourceStandardImplBump(source, i);
				AddMaterialSourceStandardImplGetvolume(source, i);
				break;
			}
			case slg::ocl::CLEAR_VOL: {
				AddMaterialSource(source, "ClearVol", i, "");
				AddMaterialSourceStandardImplGetEmittedRadiance(source, i);
				AddMaterialSourceStandardImplBump(source, i);
				AddMaterialSourceStandardImplGetvolume(source, i);
				break;
			}
			case slg::ocl::HOMOGENEOUS_VOL: {
				AddMaterialSource(source, "HomogeneousVol", i,
						AddTextureSourceCall("Spectrum", mat->volume.homogenous.sigmaSTexIndex) + ", " +
						AddTextureSourceCall("Spectrum", mat->volume.homogenous.sigmaATexIndex) + ", " +
						AddTextureSourceCall("Spectrum", mat->volume.homogenous.gTexIndex));
				AddMaterialSourceStandardImplGetEmittedRadiance(source, i);
				AddMaterialSourceStandardImplBump(source, i);
				AddMaterialSourceStandardImplGetvolume(source, i);
				break;
			}
			case slg::ocl::HETEROGENEOUS_VOL: {
				AddMaterialSource(source, "HeterogeneousVol", i,
						AddTextureSourceCall("Spectrum", mat->volume.heterogenous.sigmaSTexIndex) + ", " +
						AddTextureSourceCall("Spectrum", mat->volume.heterogenous.sigmaATexIndex) + ", " +
						AddTextureSourceCall("Spectrum", mat->volume.heterogenous.gTexIndex));
				AddMaterialSourceStandardImplGetEmittedRadiance(source, i);
				AddMaterialSourceStandardImplBump(source, i);
				AddMaterialSourceStandardImplGetvolume(source, i);
				break;
			}
			case slg::ocl::MIX: {
				// MIX material requires ad hoc code

				// Material_IndexN_GetEventTypes()
				source <<
						"BSDFEvent Material_Index" << i << "_GetEventTypes(__global Material *material MATERIALS_PARAM_DECL) {\n"
						"\treturn Material_Index" << mat->mix.matAIndex << "_GetEventTypes(&mats[" << mat->mix.matAIndex << "] MATERIALS_PARAM) |\n"
						"\t\tMaterial_Index" << mat->mix.matBIndex << "_GetEventTypes(&mats[" << mat->mix.matBIndex << "] MATERIALS_PARAM);\n"
						"}\n";

				// Material_IndexN_IsDelta()
				source <<
						"bool Material_Index" << i << "_IsDelta(__global Material *material MATERIALS_PARAM_DECL) {\n"
						"\treturn Material_Index" << mat->mix.matAIndex << "_IsDelta(&mats[" << mat->mix.matAIndex << "] MATERIALS_PARAM) &&\n"
						"\t\tMaterial_Index" << mat->mix.matBIndex << "_IsDelta(&mats[" << mat->mix.matBIndex << "] MATERIALS_PARAM);\n"
						"}\n";

				// Material_IndexN_Evaluate()
				source <<
						"float3 Material_Index" << i << "_Evaluate(__global Material *material, __global HitPoint *hitPoint, const float3 lightDir, const float3 eyeDir, BSDFEvent *event, float *directPdfW MATERIALS_PARAM_DECL) {\n"
						"\tfloat3 result = BLACK;\n"
						"\tconst float factor = " + AddTextureSourceCall("Float", mat->mix.mixFactorTexIndex) + ";\n"
						"\tconst float weight2 = clamp(factor, 0.f, 1.f);\n"
						"\tconst float weight1 = 1.f - weight2;\n"
						"\tif (directPdfW)\n"
						"\t	*directPdfW = 0.f;\n"
						"\tBSDFEvent eventMatA = NONE;\n"
						"\tif (weight1 > 0.f) {\n"
						"\t	float directPdfWMatA;\n"
						"\t	const float3 matAResult = Material_Index" <<  mat->mix.matAIndex << "_Evaluate(&mats[" <<  mat->mix.matAIndex << "], hitPoint, lightDir, eyeDir, &eventMatA, &directPdfWMatA MATERIALS_PARAM);\n"
						"\t	if (!Spectrum_IsBlack(matAResult)) {\n"
						"\t		result += weight1 * matAResult;\n"
						"\t		if (directPdfW)\n"
						"\t			*directPdfW += weight1 * directPdfWMatA;\n"
						"\t	}\n"
						"\t}\n"
						"\tBSDFEvent eventMatB = NONE;\n"
						"\tif (weight2 > 0.f) {\n"
						"\t	float directPdfWMatB;\n"
						"\t	const float3 matBResult = Material_Index" <<  mat->mix.matBIndex << "_Evaluate(&mats[" <<  mat->mix.matBIndex << "], hitPoint, lightDir, eyeDir, &eventMatB, &directPdfWMatB MATERIALS_PARAM);\n"
						"\t	if (!Spectrum_IsBlack(matBResult)) {\n"
						"\t		result += weight2 * matBResult;\n"
						"\t		if (directPdfW)\n"
						"\t			*directPdfW += weight2 * directPdfWMatB;\n"
						"\t	}\n"
						"\t}\n"
						"\t*event = eventMatA | eventMatB;\n"
						"\treturn result;\n"
						"}\n";

				// Material_IndexN_Sample()
				source <<
						"float3 Material_Index" << i << "_Sample(__global Material *material, __global HitPoint *hitPoint, const float3 fixedDir, float3 *sampledDir, const float u0, const float u1,\n"
						"#if defined(PARAM_HAS_PASSTHROUGH)\n"
						"\t		const float passThroughEvent,\n"
						"#endif\n"
						"\t		float *pdfW, float *cosSampledDir, BSDFEvent *event, const BSDFEvent requestedEvent MATERIALS_PARAM_DECL) {\n"
						"\tconst float factor = " + AddTextureSourceCall("Float", mat->mix.mixFactorTexIndex) + ";\n"
						"\tconst float weight2 = clamp(factor, 0.f, 1.f);\n"
						"\tconst float weight1 = 1.f - weight2;\n"
						"\tconst bool sampleMatA = (passThroughEvent < weight1);\n"
						"\tconst float weightFirst = sampleMatA ? weight1 : weight2;\n"
						"\tconst float weightSecond = sampleMatA ? weight2 : weight1;\n"
						"\tconst float passThroughEventFirst = sampleMatA ? (passThroughEvent / weight1) : (passThroughEvent - weight1) / weight2;\n"
						"\t__global Material *matA = &mats[" <<  mat->mix.matAIndex << "];\n"
						"\t__global Material *matB = &mats[" <<  mat->mix.matBIndex << "];\n"
						"\tfloat3 result = sampleMatA ?\n"
						"\t		Material_Index" <<  mat->mix.matAIndex << "_Sample(matA, hitPoint, fixedDir, sampledDir,\n"
						"\t			u0, u1,\n"
						"#if defined(PARAM_HAS_PASSTHROUGH)\n"
						"\t			passThroughEventFirst,\n"
						"#endif\n"
						"\t			pdfW, cosSampledDir, event, requestedEvent MATERIALS_PARAM):\n"
						"\t		Material_Index" <<  mat->mix.matBIndex << "_Sample(matB, hitPoint, fixedDir, sampledDir,\n"
						"\t			u0, u1,\n"
						"#if defined(PARAM_HAS_PASSTHROUGH)\n"
						"\t			passThroughEventFirst,\n"
						"#endif\n"
						"\t			pdfW, cosSampledDir, event, requestedEvent MATERIALS_PARAM);\n"
						"\tif (Spectrum_IsBlack(result))\n"
						"\t	return BLACK;\n"
						"\t*pdfW *= weightFirst;\n"
						"\tresult *= *pdfW;\n"
						"\tBSDFEvent eventSecond;\n"
						"\tfloat pdfWSecond;\n"
						"\tfloat3 evalSecond = sampleMatA ?\n"
						"\t		Material_Index" <<  mat->mix.matBIndex << "_Evaluate(matB, hitPoint, *sampledDir, fixedDir, &eventSecond, &pdfWSecond MATERIALS_PARAM) :\n"
						"\t		Material_Index" <<  mat->mix.matAIndex << "_Evaluate(matA, hitPoint, *sampledDir, fixedDir, &eventSecond, &pdfWSecond MATERIALS_PARAM);\n"
						"\tif (!Spectrum_IsBlack(evalSecond)) {\n"
						"\t	result += weightSecond * evalSecond;\n"
						"\t	*pdfW += weightSecond * pdfWSecond;\n"
						"\t}\n"
						"\treturn result / *pdfW;\n"
						"}\n";

				// Material_IndexN_GetEmittedRadiance()
				source <<
						"float3 Material_Index" << i << "_GetEmittedRadiance(__global Material *material, __global HitPoint *hitPoint, const float oneOverPrimitiveArea MATERIALS_PARAM_DECL) {\n"
						"\tfloat3 result = BLACK;\n"
						"\tconst float factor = " + AddTextureSourceCall("Float", mat->mix.mixFactorTexIndex) + ";\n"
						"\tconst float weight2 = clamp(factor, 0.f, 1.f);\n"
						"\tconst float weight1 = 1.f - weight2;\n"
						"\tif (weight1 > 0.f)\n"
						"\t	result += weight1 * Material_Index" <<  mat->mix.matAIndex << "_GetEmittedRadiance(&mats[" <<  mat->mix.matAIndex << "], hitPoint, oneOverPrimitiveArea MATERIALS_PARAM);\n"
						"\tif (weight2 > 0.f)\n"
						"\t	result += weight2 * Material_Index" <<  mat->mix.matBIndex << "_GetEmittedRadiance(&mats[" <<  mat->mix.matBIndex << "], hitPoint, oneOverPrimitiveArea MATERIALS_PARAM);\n"
						"\treturn result;\n"
						"}\n";

				// Material_IndexN_GetPassThroughTransparency()
				source << "#if defined(PARAM_HAS_PASSTHROUGH)\n";
				source <<
						"float3 Material_Index" << i << "_GetPassThroughTransparency(__global Material *material, __global HitPoint *hitPoint, const float3 localFixedDir, const float passThroughEvent MATERIALS_PARAM_DECL) {\n"
						"\tconst float factor = " + AddTextureSourceCall("Float", mat->mix.mixFactorTexIndex) + ";\n"
						"\tconst float weight2 = clamp(factor, 0.f, 1.f);\n"
						"\tconst float weight1 = 1.f - weight2;\n"
						"\tif (passThroughEvent < weight1)\n"
						"\t	return Material_Index" <<  mat->mix.matAIndex << "_GetPassThroughTransparency(&mats[" <<  mat->mix.matAIndex << "], hitPoint, localFixedDir, passThroughEvent / weight1 MATERIALS_PARAM);\n"
						"\telse\n"
						"\t	return Material_Index" <<  mat->mix.matBIndex << "_GetPassThroughTransparency(&mats[" <<  mat->mix.matBIndex << "], hitPoint, localFixedDir, (passThroughEvent - weight2) / weight2 MATERIALS_PARAM);\n"
						"}\n";
				source << "#endif\n";

				// Material_IndexN_Bump()
				source << "#if defined(PARAM_HAS_BUMPMAPS)\n";
				source <<
						"void Material_Index" << i << "_Bump(__global Material *material, __global HitPoint *hitPoint, const float3 dpdu, const float3 dpdv, const float3 dndu, const float3 dndv, const float weight MATERIALS_PARAM_DECL) {\n"
						"\tif (weight == 0.f)\n"
						"\t	return;\n"
						"\tif (material->bumpTexIndex != NULL_INDEX)\n"
						"\t	Material_BumpNoMix(material, hitPoint, dpdu, dpdv, dndu, dndv, weight TEXTURES_PARAM);\n"
						"\telse {\n"
						"\tconst float factor = " + AddTextureSourceCall("Float", mat->mix.mixFactorTexIndex) + ";\n"
						"\tconst float weight2 = clamp(factor, 0.f, 1.f);\n"
						"\tconst float weight1 = 1.f - weight2;\n"
						"\t	Material_Index" << mat->mix.matAIndex << "_Bump(&mats[" <<  mat->mix.matAIndex << "], hitPoint, dpdu, dpdv, dndu, dndv, weight * weight1 MATERIALS_PARAM);\n"
						"\t	Material_Index" << mat->mix.matBIndex << "_Bump(&mats[" <<  mat->mix.matBIndex << "], hitPoint, dpdu, dpdv, dndu, dndv, weight * weight2 MATERIALS_PARAM);\n"
						"\t}\n"
						"}\n";
				source << "#endif\n";

				// Material_IndexN_GetInteriorVolume() and Material_IndexN_GetExteriorVolume()
				source << "#if defined(PARAM_HAS_VOLUMES)\n";
				source <<
						"uint Material_Index" << i << "_GetInteriorVolume(__global Material *material, __global HitPoint *hitPoint, const float passThroughEvent MATERIALS_PARAM_DECL) {\n"
						"\tif (material->interiorVolumeIndex != NULL_INDEX)\n"
						"\t	return material->interiorVolumeIndex;\n"
						"\tconst float factor = " + AddTextureSourceCall("Float", mat->mix.mixFactorTexIndex) + ";\n"
						"\tconst float weight2 = clamp(factor, 0.f, 1.f);\n"
						"\tconst float weight1 = 1.f - weight2;\n"
						"\tif (passThroughEvent < weight1)\n"
						"\t	return Material_Index" <<  mat->mix.matAIndex << "_GetInteriorVolume(&mats[" <<  mat->mix.matAIndex << "], hitPoint, passThroughEvent / weight1 MATERIALS_PARAM);\n"
						"\telse\n"
						"\t	return Material_Index" <<  mat->mix.matBIndex << "_GetInteriorVolume(&mats[" <<  mat->mix.matBIndex << "], hitPoint, (passThroughEvent - weight2) / weight2 MATERIALS_PARAM);\n"
						"}\n";
				source <<
						"uint Material_Index" << i << "_GetExteriorVolume(__global Material *material, __global HitPoint *hitPoint, const float passThroughEvent MATERIALS_PARAM_DECL) {\n"
						"\tif (material->interiorVolumeIndex != NULL_INDEX)\n"
						"\t	return material->interiorVolumeIndex;\n"
						"\tconst float factor = " + AddTextureSourceCall("Float", mat->mix.mixFactorTexIndex) + ";\n"
						"\tconst float weight2 = clamp(factor, 0.f, 1.f);\n"
						"\tconst float weight1 = 1.f - weight2;\n"
						"\tif (passThroughEvent < weight1)\n"
						"\t	return Material_Index" <<  mat->mix.matAIndex << "_GetExteriorVolume(&mats[" <<  mat->mix.matAIndex << "], hitPoint, passThroughEvent / weight1 MATERIALS_PARAM);\n"
						"\telse\n"
						"\t	return Material_Index" <<  mat->mix.matBIndex << "_GetExteriorVolume(&mats[" <<  mat->mix.matBIndex << "], hitPoint, (passThroughEvent - weight2) / weight2 MATERIALS_PARAM);\n"
						"}\n";
				source << "#endif\n";
				break;
			}
			default:
				throw runtime_error("Unknown material in CompiledScene::GetMaterialsEvaluationSourceCode(): " + boost::lexical_cast<string>(mat->type));
				break;
		}
	}

	// Generate the code for generic Material_GetEventTypes
	AddMaterialSourceSwitch(source, materialsCount, "GetEventTypes", "GetEventTypes", "BSDFEvent", "NONE",
			"const uint index MATERIALS_PARAM_DECL",
			"mat MATERIALS_PARAM");

	// Generate the code for generic Material_IsDelta()
	AddMaterialSourceSwitch(source, materialsCount, "IsDelta", "IsDelta", "bool", "true",
			"const uint index MATERIALS_PARAM_DECL",
			"mat MATERIALS_PARAM");

	// Generate the code for generic Material_GetEmittedRadianceWithMix()
	AddMaterialSourceSwitch(source, materialsCount, "GetEmittedRadianceWithMix", "GetEmittedRadiance", "float3", "BLACK",
			"const uint index, __global HitPoint *hitPoint, const float oneOverPrimitiveArea MATERIALS_PARAM_DECL",
			"mat, hitPoint, oneOverPrimitiveArea MATERIALS_PARAM");

	// Generate the code for generic Material_Evaluate()
	AddMaterialSourceSwitch(source, materialsCount, "Evaluate", "Evaluate", "float3", "BLACK",
			"const uint index, "
				"__global HitPoint *hitPoint, const float3 lightDir, const float3 eyeDir, "
				"BSDFEvent *event, float *directPdfW "
				"MATERIALS_PARAM_DECL",
			"mat, hitPoint, lightDir, eyeDir, event, directPdfW MATERIALS_PARAM");

	// Generate the code for generic Material_Sample()
	AddMaterialSourceSwitch(source, materialsCount, "Sample", "Sample", "float3", "BLACK",
			"const uint index, "
				"__global HitPoint *hitPoint, "
				"const float3 fixedDir, float3 *sampledDir, "
				"const float u0, const float u1,\n"
				"#if defined(PARAM_HAS_PASSTHROUGH)\n"
				"\tconst float passThroughEvent,\n"
				"#endif\n"
				"\tfloat *pdfW, float *cosSampledDir, BSDFEvent *event, "
				"const BSDFEvent requestedEvent "
				"MATERIALS_PARAM_DECL",
			"mat, hitPoint, fixedDir, sampledDir, u0, u1,\n"
				"#if defined(PARAM_HAS_PASSTHROUGH)\n"
				"\t\t\tpassThroughEvent,\n"
				"#endif\n"
				"\t\t\tpdfW,  cosSampledDir, event, requestedEvent MATERIALS_PARAM");

	// Generate the code for generic Material_Bump()
	source << "#if defined(PARAM_HAS_BUMPMAPS)\n";
	AddMaterialSourceSwitch(source, materialsCount, "BumpWithMix", "Bump", "void", "",
			"const uint index, __global HitPoint *hitPoint, "
				"const float3 dpdu, const float3 dpdv, "
				"const float3 dndu, const float3 dndv, const float weight "
				"MATERIALS_PARAM_DECL",
			"mat, hitPoint, dpdu, dpdv, dndu, dndv, weight MATERIALS_PARAM", false);
	source << "#endif\n";

	// Generate the code for generic Material_GetPassThroughTransparency()
	source << "#if defined(PARAM_HAS_PASSTHROUGH)\n";
	AddMaterialSourceSwitch(source, materialsCount, "GetPassThroughTransparency", "GetPassThroughTransparency", "float3", "BLACK",
			"const uint index, __global HitPoint *hitPoint, "
				"const float3 localFixedDir, const float oneOverPrimitiveArea MATERIALS_PARAM_DECL",
			"mat, hitPoint, localFixedDir, oneOverPrimitiveArea MATERIALS_PARAM");
	source << "#endif\n";

	// Generate the code for generic Material_GetInteriorVolumeWithMix() and Material_GetExteriorVolumeWithMix()
	source << "#if defined(PARAM_HAS_VOLUMES)\n";
	AddMaterialSourceSwitch(source, materialsCount, "GetInteriorVolumeWithMix", "GetInteriorVolume", "uint", "NULL_INDEX",
			"const uint index, __global HitPoint *hitPoint, const float passThroughEvent MATERIALS_PARAM_DECL",
			"mat, hitPoint, passThroughEvent MATERIALS_PARAM");
	AddMaterialSourceSwitch(source, materialsCount, "GetExteriorVolumeWithMix", "GetExteriorVolume", "uint", "NULL_INDEX",
			"const uint index, __global HitPoint *hitPoint, const float passThroughEvent MATERIALS_PARAM_DECL",
			"mat, hitPoint, passThroughEvent MATERIALS_PARAM");
	source << "#endif\n";

	// This glue is used to have fast path in case the first material is not MIX
	source <<
			"float3 Material_GetEmittedRadiance(const uint matIndex,\n"
			"		__global HitPoint *hitPoint, const float oneOverPrimitiveArea\n"
			"		MATERIALS_PARAM_DECL) {\n"
			"	__global Material *material = &mats[matIndex];\n"
			"	float3 result;\n"
			"#if defined (PARAM_ENABLE_MAT_MIX)\n"
			"	if (material->type == MIX)\n"
			"		result = Material_GetEmittedRadianceWithMix(matIndex, hitPoint, oneOverPrimitiveArea\n"
			"				MATERIALS_PARAM);\n"
			"	else\n"
			"#endif\n"
			"		result = Material_GetEmittedRadianceNoMix(material, hitPoint\n"
			"				TEXTURES_PARAM);\n"
			"	return 	VLOAD3F(material->emittedFactor.c) * (material->usePrimitiveArea ? oneOverPrimitiveArea : 1.f) * result;\n"
			"}\n"
			"#if defined(PARAM_HAS_BUMPMAPS)\n"
			"void Material_Bump(const uint matIndex, __global HitPoint *hitPoint,\n"
			"        const float3 dpdu, const float3 dpdv,\n"
			"        const float3 dndu, const float3 dndv, const float weight\n"
			"        MATERIALS_PARAM_DECL) {\n"
			"	__global Material *material = &mats[matIndex];\n"
			"#if defined (PARAM_ENABLE_MAT_MIX)\n"
			"	if (material->type == MIX)\n"
			"		Material_BumpWithMix(matIndex, hitPoint,\n"
			"                dpdu, dpdv, dndu, dndv, weight\n"
			"                MATERIALS_PARAM);\n"
			"	else\n"
			"#endif\n"
			"		Material_BumpNoMix(material, hitPoint,\n"
			"                dpdu, dpdv, dndu, dndv, weight\n"
			"                TEXTURES_PARAM);\n"
			"}\n"
			"#endif\n"
			"#if defined(PARAM_HAS_VOLUMES)\n"
			"uint Material_GetInteriorVolume(const uint matIndex,\n"
			"		__global HitPoint *hitPoint\n"
			"#if defined(PARAM_HAS_PASSTHROUGH)\n"
			"		, const float passThroughEvent\n"
			"#endif\n"
			"		MATERIALS_PARAM_DECL) {\n"
			"	__global Material *material = &mats[matIndex];\n"
			"#if defined (PARAM_ENABLE_MAT_MIX)\n"
			"	if (material->type == MIX)\n"
			"		return Material_GetInteriorVolumeWithMix(matIndex, hitPoint\n"
			"#if defined(PARAM_HAS_PASSTHROUGH)\n"
			"			, passThroughEvent\n"
			"#endif\n"
			"			MATERIALS_PARAM);\n"
			"	else\n"
			"#endif\n"
			"		return Material_GetInteriorVolumeNoMix(material);\n"
			"}\n"
			"uint Material_GetExteriorVolume(const uint matIndex,\n"
			"		__global HitPoint *hitPoint\n"
			"#if defined(PARAM_HAS_PASSTHROUGH)\n"
			"		, const float passThroughEvent\n"
			"#endif\n"
			"		MATERIALS_PARAM_DECL) {\n"
			"	__global Material *material = &mats[matIndex];\n"
			"#if defined (PARAM_ENABLE_MAT_MIX)\n"
			"	if (material->type == MIX)\n"
			"		return Material_GetExteriorVolumeWithMix(matIndex, hitPoint\n"
			"#if defined(PARAM_HAS_PASSTHROUGH)\n"
			"			, passThroughEvent\n"
			"#endif\n"
			"			MATERIALS_PARAM);\n"
			"	else\n"
			"#endif\n"
			"		return Material_GetExteriorVolumeNoMix(material);\n"
			"}\n"
			"#endif\n";

	return source.str();
}

void CompiledScene::CompileImageMaps() {
	SLG_LOG("Compile ImageMaps");

	imageMapDescs.resize(0);
	imageMapMemBlocks.resize(0);

	//--------------------------------------------------------------------------
	// Translate image maps
	//--------------------------------------------------------------------------

	const double tStart = WallClockTime();

	vector<const ImageMap *> ims;
	scene->imgMapCache.GetImageMaps(ims);

	imageMapDescs.resize(ims.size());
	for (u_int i = 0; i < ims.size(); ++i) {
		const ImageMap *im = ims[i];
		slg::ocl::ImageMap *imd = &imageMapDescs[i];

		const u_int pixelCount = im->GetWidth() * im->GetHeight();
		const u_int memSize = pixelCount * im->GetChannelCount() * sizeof(float);

		if (memSize > maxMemPageSize)
			throw runtime_error("An image map is too big to fit in a single block of memory");

		bool found = false;
		u_int page;
		for (u_int j = 0; j < imageMapMemBlocks.size(); ++j) {
			// Check if it fits in this page
			if (memSize + imageMapMemBlocks[j].size() * sizeof(float) <= maxMemPageSize) {
				found = true;
				page = j;
				break;
			}
		}

		if (!found) {
			// Check if I can add a new page
			if (imageMapMemBlocks.size() > 8)
				throw runtime_error("More than 8 blocks of memory are required for image maps");

			// Add a new page
			imageMapMemBlocks.push_back(vector<float>());
			page = imageMapMemBlocks.size() - 1;
		}

		imd->width = im->GetWidth();
		imd->height = im->GetHeight();
		imd->channelCount = im->GetChannelCount();
		imd->pageIndex = page;
		imd->pixelsIndex = (u_int)imageMapMemBlocks[page].size();
		imageMapMemBlocks[page].insert(imageMapMemBlocks[page].end(), im->GetPixels(),
				im->GetPixels() + pixelCount * im->GetChannelCount());
	}

	SLG_LOG("Image maps page count: " << imageMapMemBlocks.size());
	for (u_int i = 0; i < imageMapMemBlocks.size(); ++i)
		SLG_LOG(" RGB channel page " << i << " size: " << imageMapMemBlocks[i].size() * sizeof(float) / 1024 << "Kbytes");

	const double tEnd = WallClockTime();
	SLG_LOG("Texture maps compilation time: " << int((tEnd - tStart) * 1000.0) << "ms");
}

void CompiledScene::Recompile(const EditActionList &editActions) {
	if (editActions.Has(CAMERA_EDIT))
		CompileCamera();
	if (editActions.Has(GEOMETRY_EDIT))
		CompileGeometry();
	if (editActions.Has(MATERIALS_EDIT) || editActions.Has(MATERIAL_TYPES_EDIT))
		CompileMaterials();
	if (editActions.Has(LIGHTS_EDIT))
		CompileLights();
	if (editActions.Has(IMAGEMAPS_EDIT))
		CompileImageMaps();
}

bool CompiledScene::IsMaterialCompiled(const MaterialType type) const {
	return (usedMaterialTypes.find(type) != usedMaterialTypes.end());
}

bool CompiledScene::IsTextureCompiled(const TextureType type) const {
	return (usedTextureTypes.find(type) != usedTextureTypes.end());
}

bool CompiledScene::HasBumpMaps() const {
	return useBumpMapping;
}

bool CompiledScene::RequiresPassThrough() const {
	return (IsMaterialCompiled(GLASS) ||
			IsMaterialCompiled(ARCHGLASS) ||
			IsMaterialCompiled(MIX) ||
			IsMaterialCompiled(NULLMAT) ||
			IsMaterialCompiled(MATTETRANSLUCENT) ||
			IsMaterialCompiled(ROUGHMATTETRANSLUCENT) ||
			IsMaterialCompiled(GLOSSY2) ||
			IsMaterialCompiled(ROUGHGLASS) ||
			IsMaterialCompiled(CARPAINT) ||
			IsMaterialCompiled(CLEAR_VOL) ||
			IsMaterialCompiled(HOMOGENEOUS_VOL) ||
			IsMaterialCompiled(HETEROGENEOUS_VOL));
}

bool CompiledScene::HasVolumes() const {
	return IsMaterialCompiled(HOMOGENEOUS_VOL) ||
			IsMaterialCompiled(CLEAR_VOL) ||
			IsMaterialCompiled(HETEROGENEOUS_VOL) ||
			// Volume rendering may be required to evaluate the IOR
			IsMaterialCompiled(GLASS) ||
			IsMaterialCompiled(ARCHGLASS) ||
			IsMaterialCompiled(ROUGHGLASS);
}

#endif<|MERGE_RESOLUTION|>--- conflicted
+++ resolved
@@ -111,10 +111,6 @@
 		camera.motionSystem.interpolatedTransformFirstIndex = NULL_INDEX;
 		camera.motionSystem.interpolatedTransformLastIndex = NULL_INDEX;
 	}
-<<<<<<< HEAD
-
-=======
->>>>>>> 3bed38a1
 }
 
 static bool MeshPtrCompare(Mesh *p0, Mesh *p1) {
