--- conflicted
+++ resolved
@@ -450,188 +450,7 @@
 				break;
 		}
 
-<<<<<<< HEAD
-		// Set to 0.0 all result colors
-		sampleResult.emission = Spectrum();
-		for (u_int i = 0; i < sampleResult.radiance.size(); ++i)
-			sampleResult.radiance[i] = Spectrum();
-		sampleResult.directDiffuse = Spectrum();
-		sampleResult.directGlossy = Spectrum();
-		sampleResult.indirectDiffuse = Spectrum();
-		sampleResult.indirectGlossy = Spectrum();
-		sampleResult.indirectSpecular = Spectrum();
-		sampleResult.directShadowMask = 1.f;
-		sampleResult.indirectShadowMask = 1.f;
-		sampleResult.irradiance = Spectrum();
-		sampleResult.passThroughPath = true;
-
-		// To keep track of the number of rays traced
-		const double deviceRayCount = device->GetTotalRaysCount();
-
-		Ray eyeRay;
-		GenerateEyeRay(eyeRay, sampler, sampleResult);
-
-		u_int pathVertexCount = 1;
-		BSDFEvent lastBSDFEvent = SPECULAR; // SPECULAR is required to avoid MIS
-		float lastPdfW = 1.f;
-		Spectrum pathThroughput(1.f);
-		PathVolumeInfo volInfo;
-		BSDF bsdf;
-		for (;;) {
-			sampleResult.firstPathVertex = (pathVertexCount == 1);
-			sampleResult.lastPathVertex = (pathVertexCount == engine->maxPathDepth);
-
-			const u_int sampleOffset = sampleBootSize + (pathVertexCount - 1) * sampleStepSize;
-
-			RayHit eyeRayHit;
-			Spectrum connectionThroughput;
-			const bool hit = scene->Intersect(device, false,
-					&volInfo, sampler->GetSample(sampleOffset),
-					&eyeRay, &eyeRayHit, &bsdf, &connectionThroughput,
-					&pathThroughput, &sampleResult);
-			pathThroughput *= connectionThroughput;
-			// Note: pass-through check is done inside Scene::Intersect()
-
-			if (!hit) {
-				// Nothing was hit, look for env. lights
-				if (!engine->forceBlackBackground || !sampleResult.passThroughPath)
-					DirectHitInfiniteLight(lastBSDFEvent, pathThroughput, eyeRay.d,
-							lastPdfW, &sampleResult);
-
-				if (sampleResult.firstPathVertex) {
-					sampleResult.alpha = 0.f;
-					sampleResult.depth = std::numeric_limits<float>::infinity();
-					sampleResult.position = Point(
-							std::numeric_limits<float>::infinity(),
-							std::numeric_limits<float>::infinity(),
-							std::numeric_limits<float>::infinity());
-					sampleResult.geometryNormal = Normal(
-							std::numeric_limits<float>::infinity(),
-							std::numeric_limits<float>::infinity(),
-							std::numeric_limits<float>::infinity());
-					sampleResult.shadingNormal = Normal(
-							std::numeric_limits<float>::infinity(),
-							std::numeric_limits<float>::infinity(),
-							std::numeric_limits<float>::infinity());
-					sampleResult.materialID = std::numeric_limits<u_int>::max();
-					sampleResult.objectID = std::numeric_limits<u_int>::max();
-					sampleResult.uv = UV(std::numeric_limits<float>::infinity(),
-							std::numeric_limits<float>::infinity());
-				}
-				break;
-			}
-
-			// Something was hit
-			if (sampleResult.firstPathVertex) {
-				// The alpha value can be changed if the material is a shadow catcher (see below)
-				sampleResult.alpha = 1.f;
-				sampleResult.depth = eyeRayHit.t;
-				sampleResult.position = bsdf.hitPoint.p;
-				sampleResult.geometryNormal = bsdf.hitPoint.geometryN;
-				sampleResult.shadingNormal = bsdf.hitPoint.shadeN;
-				sampleResult.materialID = bsdf.GetMaterialID();
-				sampleResult.objectID = bsdf.GetObjectID();
-				sampleResult.uv = bsdf.hitPoint.uv;
-			}
-
-			// Check if it is a light source
-			if (bsdf.IsLightSource()) {
-				DirectHitFiniteLight(lastBSDFEvent, pathThroughput, eyeRayHit.t,
-						bsdf, lastPdfW, &sampleResult);
-			}
-
-			//------------------------------------------------------------------
-			// Direct light sampling
-			//------------------------------------------------------------------
-
-			// I avoid to do DL on the last vertex otherwise it introduces a lot of
-			// noise because I can not use MIS.
-			// I handle as a special case when the path vertex is both the first
-			// and the last: I do direct light sampling without MIS.
-			if (sampleResult.lastPathVertex && !sampleResult.firstPathVertex)
-				break;
-
-			const bool isLightVisible = DirectLightSampling(
-					eyeRay.time,
-					sampler->GetSample(sampleOffset + 1),
-					sampler->GetSample(sampleOffset + 2),
-					sampler->GetSample(sampleOffset + 3),
-					sampler->GetSample(sampleOffset + 4),
-					sampler->GetSample(sampleOffset + 5),
-					pathThroughput, bsdf, volInfo, pathVertexCount, &sampleResult);
-
-			if (sampleResult.lastPathVertex)
-				break;
-
-			//------------------------------------------------------------------
-			// Build the next vertex path ray
-			//------------------------------------------------------------------
-
-			Vector sampledDir;
-			float cosSampledDir;
-			Spectrum bsdfSample;
-			if (bsdf.IsShadowCatcher() && isLightVisible) {
-				bsdfSample = bsdf.ShadowCatcherSample(&sampledDir, &lastPdfW, &cosSampledDir, &lastBSDFEvent);
-
-				if (sampleResult.firstPathVertex) {
-					// In this case I have also to set the value of the alpha channel to 0.0
-					sampleResult.alpha = 0.f;
-				}
-			} else {
-				bsdfSample = bsdf.Sample(&sampledDir,
-						sampler->GetSample(sampleOffset + 6),
-						sampler->GetSample(sampleOffset + 7),
-						&lastPdfW, &cosSampledDir, &lastBSDFEvent);
-				sampleResult.passThroughPath = false;
-			}
-
-			assert (!bsdfSample.IsNaN() && !bsdfSample.IsInf());
-			if (bsdfSample.Black())
-				break;
-			assert (!isnan(lastPdfW) && !isinf(lastPdfW));
-
-			if (sampleResult.firstPathVertex)
-				sampleResult.firstPathVertexEvent = lastBSDFEvent;
-
-			Spectrum throughputFactor(1.f);
-			const float rrProb = RenderEngine::RussianRouletteProb(bsdfSample, engine->rrImportanceCap);
-			if (pathVertexCount >= engine->rrDepth) {
-				// Russian Roulette
-				if (rrProb < sampler->GetSample(sampleOffset + 8))
-					break;
-
-				// Increase path contribution
-				throughputFactor /= rrProb;
-			}
-
-			// PDF clamping (or better: scaling)
-			throughputFactor *= min(1.f, (lastBSDFEvent & SPECULAR) ? 1.f : (lastPdfW / engine->pdfClampValue));
-			throughputFactor *= bsdfSample;
-
-			pathThroughput *= throughputFactor;
-			assert (!pathThroughput.IsNaN() && !pathThroughput.IsInf());
-
-			// This is valid for irradiance AOV only if it is not a SPECULAR material and
-			// first path vertex. Set or update sampleResult.irradiancePathThroughput
-			if (sampleResult.firstPathVertex) {
-				if (!(bsdf.GetEventTypes() & SPECULAR))
-					sampleResult.irradiancePathThroughput = INV_PI * fabsf(Dot(bsdf.hitPoint.shadeN, sampledDir)) / rrProb;
-				else
-					sampleResult.irradiancePathThroughput = Spectrum();
-			} else
-				sampleResult.irradiancePathThroughput *= throughputFactor;
-
-			// Update volume information
-			volInfo.Update(lastBSDFEvent, bsdf);
-
-			eyeRay.Update(bsdf.hitPoint.p, sampledDir);
-			++pathVertexCount;
-		}
-
-		sampleResult.rayCount = (float)(device->GetTotalRaysCount() - deviceRayCount);
-=======
 		RenderSample(threadFilm, sampler, sampleResults);
->>>>>>> 6132cecc
 
 		// Variance clamping
 		if (varianceClamping.hasClamping())
