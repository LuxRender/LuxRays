################################################################################
# Copyright 1998-2013 by authors (see AUTHORS.txt)
#
#   This file is part of LuxRender.
#
# Licensed under the Apache License, Version 2.0 (the "License");
# you may not use this file except in compliance with the License.
# You may obtain a copy of the License at
#
#     http://www.apache.org/licenses/LICENSE-2.0
#
# Unless required by applicable law or agreed to in writing, software
# distributed under the License is distributed on an "AS IS" BASIS,
# WITHOUT WARRANTIES OR CONDITIONS OF ANY KIND, either express or implied.
# See the License for the specific language governing permissions and
# limitations under the License.
################################################################################

include(FindPkgMacros)
getenv_path(LuxRays_DEPENDENCIES_DIR)

################################################################################
#
# Core dependencies
#
################################################################################

# Find threading library
find_package(Threads REQUIRED)

find_package(OpenImageIO REQUIRED)
include_directories(SYSTEM ${OPENIMAGEIO_INCLUDE_DIR})
find_package(OpenEXR REQUIRED)

if(NOT APPLE)
    # Apple has these available hardcoded and matched in macos repo, see Config_OSX.cmake

    include_directories(SYSTEM ${OPENEXR_INCLUDE_DIRS})
    find_package(TIFF REQUIRED)
    include_directories(SYSTEM ${TIFF_INCLUDE_DIR})
    find_package(JPEG REQUIRED)
    include_directories(SYSTEM ${JPEG_INCLUDE_DIR})
    find_package(PNG REQUIRED)
    include_directories(SYSTEM ${PNG_PNG_INCLUDE_DIR})
	# Find Python Libraries
	find_package(PythonLibs)
endif()

include_directories (${PYTHON_INCLUDE_DIRS})

# Find Boost
set(Boost_USE_STATIC_LIBS       OFF)
set(Boost_USE_MULTITHREADED     ON)
set(Boost_USE_STATIC_RUNTIME    OFF)
set(BOOST_ROOT                  "${BOOST_SEARCH_PATH}")
#set(Boost_DEBUG                 ON)
set(Boost_MINIMUM_VERSION       "1.44.0")

set(Boost_ADDITIONAL_VERSIONS "1.47.0" "1.46.1" "1.46" "1.46.0" "1.45" "1.45.0" "1.44" "1.44.0")

set(LUXRAYS_BOOST_COMPONENTS thread program_options filesystem serialization iostreams regex system python)
find_package(Boost ${Boost_MINIMUM_VERSION} COMPONENTS ${LUXRAYS_BOOST_COMPONENTS})
if (NOT Boost_FOUND)
        # Try again with the other type of libs
        if(Boost_USE_STATIC_LIBS)
                set(Boost_USE_STATIC_LIBS OFF)
        else()
                set(Boost_USE_STATIC_LIBS ON)
        endif()
        find_package(Boost ${Boost_MINIMUM_VERSION} COMPONENTS ${LUXRAYS_BOOST_COMPONENTS})
endif()

if (Boost_FOUND)
	include_directories(SYSTEM ${Boost_INCLUDE_DIRS})
	link_directories(${Boost_LIBRARY_DIRS})
	# Don't use old boost versions interfaces
	ADD_DEFINITIONS(-DBOOST_FILESYSTEM_NO_DEPRECATED)
	if (Boost_USE_STATIC_LIBS)
		ADD_DEFINITIONS(-DBOOST_STATIC_LIB)
		ADD_DEFINITIONS(-DBOOST_PYTHON_STATIC_LIB)
	endif()
endif ()


# OpenGL
find_package(OpenGL)

if (OPENGL_FOUND)
	include_directories(SYSTEM ${OPENGL_INCLUDE_PATH})
endif()

set(GLEW_ROOT                  "${GLEW_SEARCH_PATH}")
if(NOT APPLE)
	find_package(GLEW)
endif()

# GLEW
if (GLEW_FOUND)
	include_directories(SYSTEM ${GLEW_INCLUDE_PATH})
endif ()

set(GLUT_ROOT                  "${GLUT_SEARCH_PATH}")
find_package(GLUT)

# GLUT
if (GLUT_FOUND)
	include_directories(SYSTEM ${GLUT_INCLUDE_PATH})
endif ()

# OpenCL
set(OPENCL_ROOT                "${OPENCL_SEARCH_PATH}")
find_package(OpenCL)

if (OPENCL_FOUND)
	include_directories(SYSTEM ${OPENCL_INCLUDE_DIR} ${OPENCL_C_INCLUDE_DIR})
endif ()

<<<<<<< HEAD
# Intel Embree
set(EMBREE_ROOT                "${EMBREE_SEARCH_PATH}")
find_package(Embree)

if (EMBREE_FOUND)
	include_directories(SYSTEM ${EMBREE_INCLUDE_PATH})
endif ()
=======
# OpenMP
find_package(OpenMP)
if (OPENMP_FOUND)
	MESSAGE(STATUS "OpenMP found - compiling with")
    set (CMAKE_C_FLAGS "${CMAKE_C_FLAGS} ${OpenMP_C_FLAGS}")
    set (CMAKE_CXX_FLAGS "${CMAKE_CXX_FLAGS} ${OpenMP_CXX_FLAGS}")
else()
	MESSAGE(WARNING "OpenMP not found - compiling without")
endif()
>>>>>>> e9ecc5d9

# Find BISON
IF (NOT BISON_NOT_AVAILABLE)
	find_package(BISON)
	IF (NOT BISON_FOUND)
		MESSAGE(WARNING "bison not found - try compilation using already generated files")
		SET(BISON_NOT_AVAILABLE 1)
	ENDIF (NOT BISON_FOUND)
ENDIF (NOT BISON_NOT_AVAILABLE)

# Find FLEX
IF (NOT FLEX_NOT_AVAILABLE)
	find_package(FLEX)
	IF (NOT FLEX_FOUND)
		MESSAGE(WARNING "flex not found - try compilation using already generated files")
		SET(FLEX_NOT_AVAILABLE 1)
	ENDIF (NOT FLEX_FOUND)
ENDIF (NOT FLEX_NOT_AVAILABLE)<|MERGE_RESOLUTION|>--- conflicted
+++ resolved
@@ -115,7 +115,6 @@
 	include_directories(SYSTEM ${OPENCL_INCLUDE_DIR} ${OPENCL_C_INCLUDE_DIR})
 endif ()
 
-<<<<<<< HEAD
 # Intel Embree
 set(EMBREE_ROOT                "${EMBREE_SEARCH_PATH}")
 find_package(Embree)
@@ -123,7 +122,7 @@
 if (EMBREE_FOUND)
 	include_directories(SYSTEM ${EMBREE_INCLUDE_PATH})
 endif ()
-=======
+
 # OpenMP
 find_package(OpenMP)
 if (OPENMP_FOUND)
@@ -133,7 +132,6 @@
 else()
 	MESSAGE(WARNING "OpenMP not found - compiling without")
 endif()
->>>>>>> e9ecc5d9
 
 # Find BISON
 IF (NOT BISON_NOT_AVAILABLE)
