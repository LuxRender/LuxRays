################################################################################
# Copyright 1998-2013 by authors (see AUTHORS.txt)
#
#   This file is part of LuxRender.
#
# Licensed under the Apache License, Version 2.0 (the "License");
# you may not use this file except in compliance with the License.
# You may obtain a copy of the License at
#
#     http://www.apache.org/licenses/LICENSE-2.0
#
# Unless required by applicable law or agreed to in writing, software
# distributed under the License is distributed on an "AS IS" BASIS,
# WITHOUT WARRANTIES OR CONDITIONS OF ANY KIND, either express or implied.
# See the License for the specific language governing permissions and
# limitations under the License.
################################################################################

include(FindPkgMacros)
getenv_path(LuxRays_DEPENDENCIES_DIR)

################################################################################
#
# Core dependencies
#
################################################################################

# Find threading library
find_package(Threads REQUIRED)

find_package(OpenImageIO REQUIRED)
include_directories(SYSTEM ${OPENIMAGEIO_INCLUDE_DIR})
find_package(OpenEXR REQUIRED)
<<<<<<< HEAD
include_directories(SYSTEM ${OPENEXR_INCLUDE_DIRS})
find_package(TIFF REQUIRED)
include_directories(SYSTEM ${TIFF_INCLUDE_DIR})
find_package(JPEG REQUIRED)
include_directories(SYSTEM ${JPEG_INCLUDE_DIR})
find_package(PNG REQUIRED)
include_directories(SYSTEM ${PNG_PNG_INCLUDE_DIR})
=======
>>>>>>> 24032d6d

if(NOT APPLE)
    # Apple has these available hardcoded and matched in macos repo, see Config_OSX.cmake
    find_package(TIFF REQUIRED)
    find_package(JPEG REQUIRED)
    find_package(PNG REQUIRED)
	# Find Python Libraries
	find_package(PythonLibs)
endif()

include_directories (${PYTHON_INCLUDE_DIRS})

# Find Boost
set(Boost_USE_STATIC_LIBS       OFF)
set(Boost_USE_MULTITHREADED     ON)
set(Boost_USE_STATIC_RUNTIME    OFF)
set(BOOST_ROOT                  "${BOOST_SEARCH_PATH}")
#set(Boost_DEBUG                 ON)
set(Boost_MINIMUM_VERSION       "1.44.0")

set(Boost_ADDITIONAL_VERSIONS "1.47.0" "1.46.1" "1.46" "1.46.0" "1.45" "1.45.0" "1.44" "1.44.0")

set(LUXRAYS_BOOST_COMPONENTS thread program_options filesystem serialization iostreams regex system python)
find_package(Boost ${Boost_MINIMUM_VERSION} COMPONENTS ${LUXRAYS_BOOST_COMPONENTS})
if (NOT Boost_FOUND)
        # Try again with the other type of libs
        if(Boost_USE_STATIC_LIBS)
                set(Boost_USE_STATIC_LIBS)
        else()
                set(Boost_USE_STATIC_LIBS OFF)
        endif()
        find_package(Boost ${Boost_MINIMUM_VERSION} COMPONENTS ${LUXRAYS_BOOST_COMPONENTS})
endif()

if (Boost_FOUND)
	include_directories(SYSTEM ${Boost_INCLUDE_DIRS})
	link_directories(${Boost_LIBRARY_DIRS})
	# Don't use old boost versions interfaces
	ADD_DEFINITIONS(-DBOOST_FILESYSTEM_NO_DEPRECATED)
endif ()


# OpenGL
find_package(OpenGL)

if (OPENGL_FOUND)
	include_directories(SYSTEM ${OPENGL_INCLUDE_PATH})
endif()

set(GLEW_ROOT                  "${GLEW_SEARCH_PATH}")
if(NOT APPLE)
	find_package(GLEW)
endif()

# GLEW
if (GLEW_FOUND)
	include_directories(SYSTEM ${GLEW_INCLUDE_PATH})
endif ()


set(GLUT_ROOT                  "${GLUT_SEARCH_PATH}")
find_package(GLUT)

# GLUT
if (GLUT_FOUND)
	include_directories(SYSTEM ${GLUT_INCLUDE_PATH})
endif ()

# OpenCL
set(OPENCL_ROOT                "${OPENCL_SEARCH_PATH}")
find_package(OpenCL)

if (OPENCL_FOUND)
	include_directories(SYSTEM ${OPENCL_INCLUDE_DIR} ${OPENCL_C_INCLUDE_DIR})
endif ()

# Find BISON
IF (NOT BISON_NOT_AVAILABLE)
	find_package(BISON)
	IF (NOT BISON_FOUND)
		MESSAGE(WARNING "bison not found - try compilation using already generated files")
		SET(BISON_NOT_AVAILABLE 1)
	ENDIF (NOT BISON_FOUND)
ENDIF (NOT BISON_NOT_AVAILABLE)

# Find FLEX
IF (NOT FLEX_NOT_AVAILABLE)
	find_package(FLEX)
	IF (NOT FLEX_FOUND)
		MESSAGE(WARNING "flex not found - try compilation using already generated files")
		SET(FLEX_NOT_AVAILABLE 1)
	ENDIF (NOT FLEX_FOUND)
ENDIF (NOT FLEX_NOT_AVAILABLE)
<|MERGE_RESOLUTION|>--- conflicted
+++ resolved
@@ -1,136 +1,131 @@
-################################################################################
-# Copyright 1998-2013 by authors (see AUTHORS.txt)
-#
-#   This file is part of LuxRender.
-#
-# Licensed under the Apache License, Version 2.0 (the "License");
-# you may not use this file except in compliance with the License.
-# You may obtain a copy of the License at
-#
-#     http://www.apache.org/licenses/LICENSE-2.0
-#
-# Unless required by applicable law or agreed to in writing, software
-# distributed under the License is distributed on an "AS IS" BASIS,
-# WITHOUT WARRANTIES OR CONDITIONS OF ANY KIND, either express or implied.
-# See the License for the specific language governing permissions and
-# limitations under the License.
-################################################################################
-
-include(FindPkgMacros)
-getenv_path(LuxRays_DEPENDENCIES_DIR)
-
-################################################################################
-#
-# Core dependencies
-#
-################################################################################
-
-# Find threading library
-find_package(Threads REQUIRED)
-
-find_package(OpenImageIO REQUIRED)
-include_directories(SYSTEM ${OPENIMAGEIO_INCLUDE_DIR})
-find_package(OpenEXR REQUIRED)
-<<<<<<< HEAD
-include_directories(SYSTEM ${OPENEXR_INCLUDE_DIRS})
-find_package(TIFF REQUIRED)
-include_directories(SYSTEM ${TIFF_INCLUDE_DIR})
-find_package(JPEG REQUIRED)
-include_directories(SYSTEM ${JPEG_INCLUDE_DIR})
-find_package(PNG REQUIRED)
-include_directories(SYSTEM ${PNG_PNG_INCLUDE_DIR})
-=======
->>>>>>> 24032d6d
-
-if(NOT APPLE)
-    # Apple has these available hardcoded and matched in macos repo, see Config_OSX.cmake
-    find_package(TIFF REQUIRED)
-    find_package(JPEG REQUIRED)
-    find_package(PNG REQUIRED)
-	# Find Python Libraries
-	find_package(PythonLibs)
-endif()
-
-include_directories (${PYTHON_INCLUDE_DIRS})
-
-# Find Boost
-set(Boost_USE_STATIC_LIBS       OFF)
-set(Boost_USE_MULTITHREADED     ON)
-set(Boost_USE_STATIC_RUNTIME    OFF)
-set(BOOST_ROOT                  "${BOOST_SEARCH_PATH}")
-#set(Boost_DEBUG                 ON)
-set(Boost_MINIMUM_VERSION       "1.44.0")
-
-set(Boost_ADDITIONAL_VERSIONS "1.47.0" "1.46.1" "1.46" "1.46.0" "1.45" "1.45.0" "1.44" "1.44.0")
-
-set(LUXRAYS_BOOST_COMPONENTS thread program_options filesystem serialization iostreams regex system python)
-find_package(Boost ${Boost_MINIMUM_VERSION} COMPONENTS ${LUXRAYS_BOOST_COMPONENTS})
-if (NOT Boost_FOUND)
-        # Try again with the other type of libs
-        if(Boost_USE_STATIC_LIBS)
-                set(Boost_USE_STATIC_LIBS)
-        else()
-                set(Boost_USE_STATIC_LIBS OFF)
-        endif()
-        find_package(Boost ${Boost_MINIMUM_VERSION} COMPONENTS ${LUXRAYS_BOOST_COMPONENTS})
-endif()
-
-if (Boost_FOUND)
-	include_directories(SYSTEM ${Boost_INCLUDE_DIRS})
-	link_directories(${Boost_LIBRARY_DIRS})
-	# Don't use old boost versions interfaces
-	ADD_DEFINITIONS(-DBOOST_FILESYSTEM_NO_DEPRECATED)
-endif ()
-
-
-# OpenGL
-find_package(OpenGL)
-
-if (OPENGL_FOUND)
-	include_directories(SYSTEM ${OPENGL_INCLUDE_PATH})
-endif()
-
-set(GLEW_ROOT                  "${GLEW_SEARCH_PATH}")
-if(NOT APPLE)
-	find_package(GLEW)
-endif()
-
-# GLEW
-if (GLEW_FOUND)
-	include_directories(SYSTEM ${GLEW_INCLUDE_PATH})
-endif ()
-
-
-set(GLUT_ROOT                  "${GLUT_SEARCH_PATH}")
-find_package(GLUT)
-
-# GLUT
-if (GLUT_FOUND)
-	include_directories(SYSTEM ${GLUT_INCLUDE_PATH})
-endif ()
-
-# OpenCL
-set(OPENCL_ROOT                "${OPENCL_SEARCH_PATH}")
-find_package(OpenCL)
-
-if (OPENCL_FOUND)
-	include_directories(SYSTEM ${OPENCL_INCLUDE_DIR} ${OPENCL_C_INCLUDE_DIR})
-endif ()
-
-# Find BISON
-IF (NOT BISON_NOT_AVAILABLE)
-	find_package(BISON)
-	IF (NOT BISON_FOUND)
-		MESSAGE(WARNING "bison not found - try compilation using already generated files")
-		SET(BISON_NOT_AVAILABLE 1)
-	ENDIF (NOT BISON_FOUND)
-ENDIF (NOT BISON_NOT_AVAILABLE)
-
-# Find FLEX
-IF (NOT FLEX_NOT_AVAILABLE)
-	find_package(FLEX)
-	IF (NOT FLEX_FOUND)
-		MESSAGE(WARNING "flex not found - try compilation using already generated files")
-		SET(FLEX_NOT_AVAILABLE 1)
-	ENDIF (NOT FLEX_FOUND)
-ENDIF (NOT FLEX_NOT_AVAILABLE)
+################################################################################
+# Copyright 1998-2013 by authors (see AUTHORS.txt)
+#
+#   This file is part of LuxRender.
+#
+# Licensed under the Apache License, Version 2.0 (the "License");
+# you may not use this file except in compliance with the License.
+# You may obtain a copy of the License at
+#
+#     http://www.apache.org/licenses/LICENSE-2.0
+#
+# Unless required by applicable law or agreed to in writing, software
+# distributed under the License is distributed on an "AS IS" BASIS,
+# WITHOUT WARRANTIES OR CONDITIONS OF ANY KIND, either express or implied.
+# See the License for the specific language governing permissions and
+# limitations under the License.
+################################################################################
+
+include(FindPkgMacros)
+getenv_path(LuxRays_DEPENDENCIES_DIR)
+
+################################################################################
+#
+# Core dependencies
+#
+################################################################################
+
+# Find threading library
+find_package(Threads REQUIRED)
+
+find_package(OpenImageIO REQUIRED)
+include_directories(SYSTEM ${OPENIMAGEIO_INCLUDE_DIR})
+find_package(OpenEXR REQUIRED)
+
+if(NOT APPLE)
+    # Apple has these available hardcoded and matched in macos repo, see Config_OSX.cmake
+
+    include_directories(SYSTEM ${OPENEXR_INCLUDE_DIRS})
+    find_package(TIFF REQUIRED)
+    include_directories(SYSTEM ${TIFF_INCLUDE_DIR})
+    find_package(JPEG REQUIRED)
+    include_directories(SYSTEM ${JPEG_INCLUDE_DIR})
+    find_package(PNG REQUIRED)
+    include_directories(SYSTEM ${PNG_PNG_INCLUDE_DIR})
+	# Find Python Libraries
+	find_package(PythonLibs)
+endif()
+
+include_directories (${PYTHON_INCLUDE_DIRS})
+
+# Find Boost
+set(Boost_USE_STATIC_LIBS       OFF)
+set(Boost_USE_MULTITHREADED     ON)
+set(Boost_USE_STATIC_RUNTIME    OFF)
+set(BOOST_ROOT                  "${BOOST_SEARCH_PATH}")
+#set(Boost_DEBUG                 ON)
+set(Boost_MINIMUM_VERSION       "1.44.0")
+
+set(Boost_ADDITIONAL_VERSIONS "1.47.0" "1.46.1" "1.46" "1.46.0" "1.45" "1.45.0" "1.44" "1.44.0")
+
+set(LUXRAYS_BOOST_COMPONENTS thread program_options filesystem serialization iostreams regex system python)
+find_package(Boost ${Boost_MINIMUM_VERSION} COMPONENTS ${LUXRAYS_BOOST_COMPONENTS})
+if (NOT Boost_FOUND)
+        # Try again with the other type of libs
+        if(Boost_USE_STATIC_LIBS)
+                set(Boost_USE_STATIC_LIBS)
+        else()
+                set(Boost_USE_STATIC_LIBS OFF)
+        endif()
+        find_package(Boost ${Boost_MINIMUM_VERSION} COMPONENTS ${LUXRAYS_BOOST_COMPONENTS})
+endif()
+
+if (Boost_FOUND)
+	include_directories(SYSTEM ${Boost_INCLUDE_DIRS})
+	link_directories(${Boost_LIBRARY_DIRS})
+	# Don't use old boost versions interfaces
+	ADD_DEFINITIONS(-DBOOST_FILESYSTEM_NO_DEPRECATED)
+endif ()
+
+
+# OpenGL
+find_package(OpenGL)
+
+if (OPENGL_FOUND)
+	include_directories(SYSTEM ${OPENGL_INCLUDE_PATH})
+endif()
+
+set(GLEW_ROOT                  "${GLEW_SEARCH_PATH}")
+if(NOT APPLE)
+	find_package(GLEW)
+endif()
+
+# GLEW
+if (GLEW_FOUND)
+	include_directories(SYSTEM ${GLEW_INCLUDE_PATH})
+endif ()
+
+
+set(GLUT_ROOT                  "${GLUT_SEARCH_PATH}")
+find_package(GLUT)
+
+# GLUT
+if (GLUT_FOUND)
+	include_directories(SYSTEM ${GLUT_INCLUDE_PATH})
+endif ()
+
+# OpenCL
+set(OPENCL_ROOT                "${OPENCL_SEARCH_PATH}")
+find_package(OpenCL)
+
+if (OPENCL_FOUND)
+	include_directories(SYSTEM ${OPENCL_INCLUDE_DIR} ${OPENCL_C_INCLUDE_DIR})
+endif ()
+
+# Find BISON
+IF (NOT BISON_NOT_AVAILABLE)
+	find_package(BISON)
+	IF (NOT BISON_FOUND)
+		MESSAGE(WARNING "bison not found - try compilation using already generated files")
+		SET(BISON_NOT_AVAILABLE 1)
+	ENDIF (NOT BISON_FOUND)
+ENDIF (NOT BISON_NOT_AVAILABLE)
+
+# Find FLEX
+IF (NOT FLEX_NOT_AVAILABLE)
+	find_package(FLEX)
+	IF (NOT FLEX_FOUND)
+		MESSAGE(WARNING "flex not found - try compilation using already generated files")
+		SET(FLEX_NOT_AVAILABLE 1)
+	ENDIF (NOT FLEX_FOUND)
+ENDIF (NOT FLEX_NOT_AVAILABLE)