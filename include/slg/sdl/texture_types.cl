#line 2 "texture_types.cl"

/***************************************************************************
 * Copyright 1998-2013 by authors (see AUTHORS.txt)                        *
 *                                                                         *
 *   This file is part of LuxRender.                                       *
 *                                                                         *
 * Licensed under the Apache License, Version 2.0 (the "License");         *
 * you may not use this file except in compliance with the License.        *
 * You may obtain a copy of the License at                                 *
 *                                                                         *
 *     http://www.apache.org/licenses/LICENSE-2.0                          *
 *                                                                         *
 * Unless required by applicable law or agreed to in writing, software     *
 * distributed under the License is distributed on an "AS IS" BASIS,       *
 * WITHOUT WARRANTIES OR CONDITIONS OF ANY KIND, either express or implied.*
 * See the License for the specific language governing permissions and     *
 * limitations under the License.                                          *
 ***************************************************************************/

#define DUDV_VALUE 0.001f

typedef enum {
	CONST_FLOAT, CONST_FLOAT3, IMAGEMAP, SCALE_TEX, FRESNEL_APPROX_N,
	FRESNEL_APPROX_K, MIX_TEX, ADD_TEX, HITPOINTCOLOR, HITPOINTALPHA,
	HITPOINTGREY, NORMALMAP_TEX,
	// Procedural textures
	BLENDER_BLEND, BLENDER_CLOUDS, BLENDER_DISTORTED_NOISE, BLENDER_MAGIC,
	BLENDER_MARBLE, BLENDER_MUSGRAVE, BLENDER_STUCCI, BLENDER_WOOD, BLENDER_VORONOI,
	CHECKERBOARD2D, CHECKERBOARD3D, FBM_TEX, MARBLE, DOTS, BRICK, WINDY, WRINKLED, UV_TEX, BAND_TEX
} TextureType;

typedef struct {
	float value;
} ConstFloatParam;

typedef struct {
	Spectrum color;
} ConstFloat3Param;

typedef struct {
	unsigned int channelCount, width, height;
	unsigned int pageIndex, pixelsIndex;
} ImageMap;

typedef struct {
	TextureMapping2D mapping;
	float gain;

	unsigned int imageMapIndex;
} ImageMapTexParam;

typedef struct {
	unsigned int tex1Index, tex2Index;
} ScaleTexParam;

typedef struct {
	unsigned int texIndex;
} FresnelApproxNTexParam;

typedef struct {
	unsigned int texIndex;
} FresnelApproxKTexParam;

typedef struct {
	unsigned int amountTexIndex, tex1Index, tex2Index;
} MixTexParam;

typedef struct {
	TextureMapping2D mapping;
	unsigned int tex1Index, tex2Index;
} CheckerBoard2DTexParam;

typedef struct {
	TextureMapping3D mapping;
	unsigned int tex1Index, tex2Index;
} CheckerBoard3DTexParam;

typedef struct {
	TextureMapping3D mapping;
	int octaves;
	float omega;
} FBMTexParam;

typedef struct {
	TextureMapping3D mapping;
	int octaves;
	float omega, scale, variation;
} MarbleTexParam;

typedef struct {
	TextureMapping2D mapping;
	unsigned int insideIndex, outsideIndex;
} DotsTexParam;

typedef enum {
	FLEMISH, RUNNING, ENGLISH, HERRINGBONE, BASKET, KETTING
} MasonryBond;

typedef struct {
	TextureMapping3D mapping;
	unsigned int tex1Index, tex2Index, tex3Index;
	MasonryBond bond;
	float offsetx, offsety, offsetz;
	float brickwidth, brickheight, brickdepth, mortarsize;
	float proportion, invproportion, run;
	float mortarwidth, mortarheight, mortardepth;
	float bevelwidth, bevelheight, beveldepth;
	int usebevel;
} BrickTexParam;

typedef struct {
	unsigned int tex1Index, tex2Index;
} AddTexParam;

typedef struct {
	TextureMapping3D mapping;
	int octaves;
	float omega;
} WindyTexParam;

typedef enum { 
	ACTUAL_DISTANCE, DISTANCE_SQUARED, MANHATTAN, CHEBYCHEV, MINKOWSKI_HALF, 
	MINKOWSKI_FOUR, MINKOWSKI
} DistanceMetric;

typedef enum {
	TEX_LIN, TEX_QUAD, TEX_EASE, TEX_DIAG, TEX_SPHERE, TEX_HALO, TEX_RAD
} ProgressionType;

typedef enum {
    BLENDER_ORIGINAL, ORIGINAL_PERLIN, IMPROVED_PERLIN,
    VORONOI_F1, VORONOI_F2, VORONOI_F3, VORONOI_F4, VORONOI_F2_F1,
    VORONOI_CRACKLE, CELL_NOISE
} BlenderNoiseBasis;

typedef enum {
	TEX_SIN, TEX_SAW, TEX_TRI
} BlenderNoiseBase;

typedef struct {
	TextureMapping3D mapping;
	ProgressionType type;
	bool direction;
	float bright, contrast;
} BlenderBlendTexParam;

typedef struct {
	TextureMapping3D mapping;
	BlenderNoiseBasis noisebasis;	
	float noisesize;
	int noisedepth;
	float bright, contrast;
	bool hard;
} BlenderCloudsTexParam;

typedef struct {
	TextureMapping3D mapping;
	BlenderNoiseBasis noisedistortion;	
	BlenderNoiseBasis noisebasis;	
	float distortion;
	float noisesize;
	float bright, contrast;
} BlenderDistortedNoiseTexParam;

typedef struct {
	TextureMapping3D mapping;
	int noisedepth;
	float turbulence;
	float bright, contrast;
} BlenderMagicTexParam;

typedef enum {
	TEX_SOFT, TEX_SHARP, TEX_SHARPER
} BlenderMarbleType;

typedef struct {
	TextureMapping3D mapping;
	BlenderMarbleType type;
	BlenderNoiseBasis noisebasis;	
	BlenderNoiseBase noisebasis2;	
	float noisesize, turbulence;
	int noisedepth;
	float bright, contrast;
<<<<<<< HEAD
	bool hard;
} BlenderMarbleTexParam;

typedef enum {
	TEX_MULTIFRACTAL, TEX_RIDGED_MULTIFRACTAL, TEX_HYBRID_MULTIFRACTAL, TEX_FBM, TEX_HETERO_TERRAIN
} BlenderMusgraveType;
=======
	int hard;
} BlenderWoodTexParam;
>>>>>>> 3bed38a1

typedef struct {
	TextureMapping3D mapping;
	BlenderMusgraveType type;
	BlenderNoiseBasis noisebasis;	
	float dimension;
	float intensity;
	float lacunarity;
	float offset;
	float gain;
	float octaves;
	float noisesize;
	float bright, contrast;
} BlenderMusgraveTexParam;

typedef struct {
	int noisedepth;
	float bright, contrast;
<<<<<<< HEAD
} BlenderNoiseTexParam;

typedef enum {
	TEX_PLASTIC, TEX_WALL_IN, TEX_WALL_OUT
} BlenderStucciType;

typedef struct {
	TextureMapping3D mapping;
	BlenderStucciType type;
	BlenderNoiseBasis noisebasis;	
	float noisesize;
	float turbulence;
	float bright, contrast;
	bool hard;
} BlenderStucciTexParam;

typedef enum {
	BANDS, RINGS, BANDNOISE, RINGNOISE
} BlenderWoodType;

typedef struct {
	TextureMapping3D mapping;
	BlenderWoodType type;
	BlenderNoiseBase noisebasis2;
	BlenderNoiseBasis noisebasis;
	float noisesize, turbulence;
	float bright, contrast;
	bool hard;
} BlenderWoodTexParam;

typedef struct {
 	TextureMapping3D mapping;
	DistanceMetric distancemetric;
	float feature_weight1;
	float feature_weight2;
	float feature_weight3;
	float feature_weight4;
	float noisesize;
	float intensity;
	float exponent;
 	float bright, contrast;
} BlenderVoronoiTexParam;

=======
	int hard;
} BlenderCloudsTexParam;
>>>>>>> 3bed38a1

typedef struct {
	TextureMapping3D mapping;
	int octaves;
	float omega;
} WrinkledTexParam;

typedef struct {
	TextureMapping2D mapping;
} UVTexParam;

#define BAND_TEX_MAX_SIZE 16

typedef struct {
	unsigned int amountTexIndex;
	unsigned int size;
	float offsets[BAND_TEX_MAX_SIZE];
	Spectrum values[BAND_TEX_MAX_SIZE];
} BandTexParam;

typedef struct {
	unsigned int channel;
} HitPointGreyTexParam;

typedef struct {
	unsigned int texIndex;
} NormalMapTexParam;

typedef struct {
	TextureType type;
	union {
		BlenderBlendTexParam blenderBlend;
 		BlenderCloudsTexParam blenderClouds;
		BlenderDistortedNoiseTexParam blenderDistortedNoise;
		BlenderMagicTexParam blenderMagic;
		BlenderMarbleTexParam blenderMarble;
		BlenderMusgraveTexParam blenderMusgrave;
		BlenderNoiseTexParam blenderNoise;
		BlenderStucciTexParam blenderStucci;
 		BlenderWoodTexParam blenderWood;
		BlenderVoronoiTexParam blenderVoronoi;
		ConstFloatParam constFloat;
		ConstFloat3Param constFloat3;
		ImageMapTexParam imageMapTex;
		ScaleTexParam scaleTex;
		FresnelApproxNTexParam fresnelApproxN;
		FresnelApproxKTexParam fresnelApproxK;
		MixTexParam mixTex;
		CheckerBoard2DTexParam checkerBoard2D;
		CheckerBoard3DTexParam checkerBoard3D;
		FBMTexParam fbm;
		MarbleTexParam marble;
		DotsTexParam dots;
		BrickTexParam brick;
		AddTexParam addTex;
		WindyTexParam windy;
		WrinkledTexParam wrinkled;
		UVTexParam uvTex;
		BandTexParam band;
		HitPointGreyTexParam hitPointGrey;
        NormalMapTexParam normalMap;
	};
} Texture;

//------------------------------------------------------------------------------
// Some macro trick in order to have more readable code
//------------------------------------------------------------------------------

#if defined(SLG_OPENCL_KERNEL)

#if defined(PARAM_HAS_IMAGEMAPS)

#define IMAGEMAPS_PARAM_DECL , __global ImageMap *imageMapDescs, __global float **imageMapBuff
#define IMAGEMAPS_PARAM , imageMapDescs, imageMapBuff

#else

#define IMAGEMAPS_PARAM_DECL
#define IMAGEMAPS_PARAM

#endif

#define TEXTURES_PARAM_DECL , __global Texture *texs IMAGEMAPS_PARAM_DECL
#define TEXTURES_PARAM , texs IMAGEMAPS_PARAM

#endif<|MERGE_RESOLUTION|>--- conflicted
+++ resolved
@@ -182,17 +182,12 @@
 	float noisesize, turbulence;
 	int noisedepth;
 	float bright, contrast;
-<<<<<<< HEAD
 	bool hard;
 } BlenderMarbleTexParam;
 
 typedef enum {
 	TEX_MULTIFRACTAL, TEX_RIDGED_MULTIFRACTAL, TEX_HYBRID_MULTIFRACTAL, TEX_FBM, TEX_HETERO_TERRAIN
 } BlenderMusgraveType;
-=======
-	int hard;
-} BlenderWoodTexParam;
->>>>>>> 3bed38a1
 
 typedef struct {
 	TextureMapping3D mapping;
@@ -211,7 +206,6 @@
 typedef struct {
 	int noisedepth;
 	float bright, contrast;
-<<<<<<< HEAD
 } BlenderNoiseTexParam;
 
 typedef enum {
@@ -239,7 +233,7 @@
 	BlenderNoiseBasis noisebasis;
 	float noisesize, turbulence;
 	float bright, contrast;
-	bool hard;
+	int hard;
 } BlenderWoodTexParam;
 
 typedef struct {
@@ -254,11 +248,6 @@
 	float exponent;
  	float bright, contrast;
 } BlenderVoronoiTexParam;
-
-=======
-	int hard;
-} BlenderCloudsTexParam;
->>>>>>> 3bed38a1
 
 typedef struct {
 	TextureMapping3D mapping;
