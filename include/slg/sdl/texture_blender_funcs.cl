#line 2 "texture_blender_funcs.cl"

/***************************************************************************
 * Copyright 1998-2013 by authors (see AUTHORS.txt)                        *
 *                                                                         *
 *   This file is part of LuxRender.                                       *
 *                                                                         *
 * Licensed under the Apache License, Version 2.0 (the "License");         *
 * you may not use this file except in compliance with the License.        *
 * You may obtain a copy of the License at                                 *
 *                                                                         *
 *     http://www.apache.org/licenses/LICENSE-2.0                          *
 *                                                                         *
 * Unless required by applicable law or agreed to in writing, software     *
 * distributed under the License is distributed on an "AS IS" BASIS,       *
 * WITHOUT WARRANTIES OR CONDITIONS OF ANY KIND, either express or implied.*
 * See the License for the specific language governing permissions and     *
 * limitations under the License.                                          *
 ***************************************************************************/

#ifndef TEXTURE_STACK_SIZE
#define TEXTURE_STACK_SIZE 16
#endif

//------------------------------------------------------------------------------
// Wood texture
//------------------------------------------------------------------------------

#if defined (PARAM_ENABLE_WOOD)

float WoodTexture_Evaluate(__global Texture *texture, __global HitPoint *hitPoint){
	const float3 P = TextureMapping3D_Map(&texture->wood.mapping, hitPoint);
	float scale = 1.f;
	if(fabs(texture->wood.noisesize) > 0.00001f) scale = (1.f/texture->wood.noisesize);

	const NoiseBase noise = texture->wood.noisebasis2;
	float wood = 0.0f;

	switch(texture->wood.type) {
		default:
		case BANDS:
			if(noise == TEX_SIN) {
				wood = tex_sin((P.x + P.y + P.z) * 10.f);
			} else if(noise == TEX_SAW) {
				wood = tex_saw((P.x + P.y + P.z) * 10.f);
			} else {
				wood = tex_tri((P.x + P.y + P.z) * 10.f);
			}
			break;
		case RINGS:
			if(noise == TEX_SIN) {
				wood = tex_sin(sqrt(P.x*P.x + P.y*P.y + P.z*P.z) * 20.f);
			} else if(noise == TEX_SAW) {
				wood = tex_saw(sqrt(P.x*P.x + P.y*P.y + P.z*P.z) * 20.f);
			} else {
				wood = tex_tri(sqrt(P.x*P.x + P.y*P.y + P.z*P.z) * 20.f);
			}
			break;
		case BANDNOISE:			
			if(texture->wood.hard)	
				wood = texture->wood.turbulence * fabs(2.f * Noise3(scale*P) - 1.f);
			else
				wood = texture->wood.turbulence * Noise3(scale*P);

			if(noise == TEX_SIN) {
				wood = tex_sin((P.x + P.y + P.z) * 10.f + wood);
			} else if(noise == TEX_SAW) {
				wood = tex_saw((P.x + P.y + P.z) * 10.f + wood);
			} else {
				wood = tex_tri((P.x + P.y + P.z) * 10.f + wood);
			}
			break;
		case RINGNOISE:
			if(texture->wood.hard)	
				wood = texture->wood.turbulence * fabs(2.f * Noise3(scale*P) - 1.f);
			else
				wood = texture->wood.turbulence * Noise3(scale*P);

			if(noise == TEX_SIN) {
				wood = tex_sin(sqrt(P.x*P.x + P.y*P.y + P.z*P.z) * 20.f + wood);
			} else if(noise == TEX_SAW) {
				wood = tex_saw(sqrt(P.x*P.x + P.y*P.y + P.z*P.z) * 20.f + wood);
			} else {
				wood = tex_tri(sqrt(P.x*P.x + P.y*P.y + P.z*P.z) * 20.f + wood);
			}
			break;
	}
	wood = (wood - 0.5f) * texture->wood.contrast + texture->wood.bright - 0.5f;
	if(wood < 0.f) wood = 0.f;
	else if(wood > 1.f) wood = 1.f;

	return wood;
}

void WoodTexture_EvaluateFloat(__global Texture *texture, __global HitPoint *hitPoint,
		float texValues[TEXTURE_STACK_SIZE], uint *texValuesSize) {
	texValues[(*texValuesSize)++] = WoodTexture_Evaluate(texture, hitPoint);
}

void WoodTexture_EvaluateSpectrum(__global Texture *texture, __global HitPoint *hitPoint,
		float3 texValues[TEXTURE_STACK_SIZE], uint *texValuesSize) {
<<<<<<< HEAD
		float wood = WoodTexture_Evaluate(texture, hitPoint);
=======
		float wood = WoodTexture_Evaluate(texture, hitPoint);
>>>>>>> 6e4701c7
	texValues[(*texValuesSize)++] = (float3)(wood, wood, wood);
}

void WoodTexture_EvaluateDuDv(__global Texture *texture, __global HitPoint *hitPoint,
		float2 texValues[TEXTURE_STACK_SIZE], uint *texValuesSize) {
	texValues[(*texValuesSize)++] = (float2)(DUDV_VALUE, DUDV_VALUE);
}

#endif<|MERGE_RESOLUTION|>--- conflicted
+++ resolved
@@ -1,115 +1,112 @@
-#line 2 "texture_blender_funcs.cl"
-
-/***************************************************************************
- * Copyright 1998-2013 by authors (see AUTHORS.txt)                        *
- *                                                                         *
- *   This file is part of LuxRender.                                       *
- *                                                                         *
- * Licensed under the Apache License, Version 2.0 (the "License");         *
- * you may not use this file except in compliance with the License.        *
- * You may obtain a copy of the License at                                 *
- *                                                                         *
- *     http://www.apache.org/licenses/LICENSE-2.0                          *
- *                                                                         *
- * Unless required by applicable law or agreed to in writing, software     *
- * distributed under the License is distributed on an "AS IS" BASIS,       *
- * WITHOUT WARRANTIES OR CONDITIONS OF ANY KIND, either express or implied.*
- * See the License for the specific language governing permissions and     *
- * limitations under the License.                                          *
- ***************************************************************************/
-
-#ifndef TEXTURE_STACK_SIZE
-#define TEXTURE_STACK_SIZE 16
-#endif
-
-//------------------------------------------------------------------------------
-// Wood texture
-//------------------------------------------------------------------------------
-
-#if defined (PARAM_ENABLE_WOOD)
-
-float WoodTexture_Evaluate(__global Texture *texture, __global HitPoint *hitPoint){
-	const float3 P = TextureMapping3D_Map(&texture->wood.mapping, hitPoint);
-	float scale = 1.f;
-	if(fabs(texture->wood.noisesize) > 0.00001f) scale = (1.f/texture->wood.noisesize);
-
-	const NoiseBase noise = texture->wood.noisebasis2;
-	float wood = 0.0f;
-
-	switch(texture->wood.type) {
-		default:
-		case BANDS:
-			if(noise == TEX_SIN) {
-				wood = tex_sin((P.x + P.y + P.z) * 10.f);
-			} else if(noise == TEX_SAW) {
-				wood = tex_saw((P.x + P.y + P.z) * 10.f);
-			} else {
-				wood = tex_tri((P.x + P.y + P.z) * 10.f);
-			}
-			break;
-		case RINGS:
-			if(noise == TEX_SIN) {
-				wood = tex_sin(sqrt(P.x*P.x + P.y*P.y + P.z*P.z) * 20.f);
-			} else if(noise == TEX_SAW) {
-				wood = tex_saw(sqrt(P.x*P.x + P.y*P.y + P.z*P.z) * 20.f);
-			} else {
-				wood = tex_tri(sqrt(P.x*P.x + P.y*P.y + P.z*P.z) * 20.f);
-			}
-			break;
-		case BANDNOISE:			
-			if(texture->wood.hard)	
-				wood = texture->wood.turbulence * fabs(2.f * Noise3(scale*P) - 1.f);
-			else
-				wood = texture->wood.turbulence * Noise3(scale*P);
-
-			if(noise == TEX_SIN) {
-				wood = tex_sin((P.x + P.y + P.z) * 10.f + wood);
-			} else if(noise == TEX_SAW) {
-				wood = tex_saw((P.x + P.y + P.z) * 10.f + wood);
-			} else {
-				wood = tex_tri((P.x + P.y + P.z) * 10.f + wood);
-			}
-			break;
-		case RINGNOISE:
-			if(texture->wood.hard)	
-				wood = texture->wood.turbulence * fabs(2.f * Noise3(scale*P) - 1.f);
-			else
-				wood = texture->wood.turbulence * Noise3(scale*P);
-
-			if(noise == TEX_SIN) {
-				wood = tex_sin(sqrt(P.x*P.x + P.y*P.y + P.z*P.z) * 20.f + wood);
-			} else if(noise == TEX_SAW) {
-				wood = tex_saw(sqrt(P.x*P.x + P.y*P.y + P.z*P.z) * 20.f + wood);
-			} else {
-				wood = tex_tri(sqrt(P.x*P.x + P.y*P.y + P.z*P.z) * 20.f + wood);
-			}
-			break;
-	}
-	wood = (wood - 0.5f) * texture->wood.contrast + texture->wood.bright - 0.5f;
-	if(wood < 0.f) wood = 0.f;
-	else if(wood > 1.f) wood = 1.f;
-
-	return wood;
-}
-
-void WoodTexture_EvaluateFloat(__global Texture *texture, __global HitPoint *hitPoint,
-		float texValues[TEXTURE_STACK_SIZE], uint *texValuesSize) {
-	texValues[(*texValuesSize)++] = WoodTexture_Evaluate(texture, hitPoint);
-}
-
-void WoodTexture_EvaluateSpectrum(__global Texture *texture, __global HitPoint *hitPoint,
-		float3 texValues[TEXTURE_STACK_SIZE], uint *texValuesSize) {
-<<<<<<< HEAD
-		float wood = WoodTexture_Evaluate(texture, hitPoint);
-=======
-		float wood = WoodTexture_Evaluate(texture, hitPoint);
->>>>>>> 6e4701c7
-	texValues[(*texValuesSize)++] = (float3)(wood, wood, wood);
-}
-
-void WoodTexture_EvaluateDuDv(__global Texture *texture, __global HitPoint *hitPoint,
-		float2 texValues[TEXTURE_STACK_SIZE], uint *texValuesSize) {
-	texValues[(*texValuesSize)++] = (float2)(DUDV_VALUE, DUDV_VALUE);
-}
-
+#line 2 "texture_blender_funcs.cl"
+
+/***************************************************************************
+ * Copyright 1998-2013 by authors (see AUTHORS.txt)                        *
+ *                                                                         *
+ *   This file is part of LuxRender.                                       *
+ *                                                                         *
+ * Licensed under the Apache License, Version 2.0 (the "License");         *
+ * you may not use this file except in compliance with the License.        *
+ * You may obtain a copy of the License at                                 *
+ *                                                                         *
+ *     http://www.apache.org/licenses/LICENSE-2.0                          *
+ *                                                                         *
+ * Unless required by applicable law or agreed to in writing, software     *
+ * distributed under the License is distributed on an "AS IS" BASIS,       *
+ * WITHOUT WARRANTIES OR CONDITIONS OF ANY KIND, either express or implied.*
+ * See the License for the specific language governing permissions and     *
+ * limitations under the License.                                          *
+ ***************************************************************************/
+
+#ifndef TEXTURE_STACK_SIZE
+#define TEXTURE_STACK_SIZE 16
+#endif
+
+//------------------------------------------------------------------------------
+// Wood texture
+//------------------------------------------------------------------------------
+
+#if defined (PARAM_ENABLE_WOOD)
+
+float WoodTexture_Evaluate(__global Texture *texture, __global HitPoint *hitPoint){
+	const float3 P = TextureMapping3D_Map(&texture->wood.mapping, hitPoint);
+	float scale = 1.f;
+	if(fabs(texture->wood.noisesize) > 0.00001f) scale = (1.f/texture->wood.noisesize);
+
+	const NoiseBase noise = texture->wood.noisebasis2;
+	float wood = 0.0f;
+
+	switch(texture->wood.type) {
+		default:
+		case BANDS:
+			if(noise == TEX_SIN) {
+				wood = tex_sin((P.x + P.y + P.z) * 10.f);
+			} else if(noise == TEX_SAW) {
+				wood = tex_saw((P.x + P.y + P.z) * 10.f);
+			} else {
+				wood = tex_tri((P.x + P.y + P.z) * 10.f);
+			}
+			break;
+		case RINGS:
+			if(noise == TEX_SIN) {
+				wood = tex_sin(sqrt(P.x*P.x + P.y*P.y + P.z*P.z) * 20.f);
+			} else if(noise == TEX_SAW) {
+				wood = tex_saw(sqrt(P.x*P.x + P.y*P.y + P.z*P.z) * 20.f);
+			} else {
+				wood = tex_tri(sqrt(P.x*P.x + P.y*P.y + P.z*P.z) * 20.f);
+			}
+			break;
+		case BANDNOISE:			
+			if(texture->wood.hard)	
+				wood = texture->wood.turbulence * fabs(2.f * Noise3(scale*P) - 1.f);
+			else
+				wood = texture->wood.turbulence * Noise3(scale*P);
+
+			if(noise == TEX_SIN) {
+				wood = tex_sin((P.x + P.y + P.z) * 10.f + wood);
+			} else if(noise == TEX_SAW) {
+				wood = tex_saw((P.x + P.y + P.z) * 10.f + wood);
+			} else {
+				wood = tex_tri((P.x + P.y + P.z) * 10.f + wood);
+			}
+			break;
+		case RINGNOISE:
+			if(texture->wood.hard)	
+				wood = texture->wood.turbulence * fabs(2.f * Noise3(scale*P) - 1.f);
+			else
+				wood = texture->wood.turbulence * Noise3(scale*P);
+
+			if(noise == TEX_SIN) {
+				wood = tex_sin(sqrt(P.x*P.x + P.y*P.y + P.z*P.z) * 20.f + wood);
+			} else if(noise == TEX_SAW) {
+				wood = tex_saw(sqrt(P.x*P.x + P.y*P.y + P.z*P.z) * 20.f + wood);
+			} else {
+				wood = tex_tri(sqrt(P.x*P.x + P.y*P.y + P.z*P.z) * 20.f + wood);
+			}
+			break;
+	}
+	wood = (wood - 0.5f) * texture->wood.contrast + texture->wood.bright - 0.5f;
+	if(wood < 0.f) wood = 0.f;
+	else if(wood > 1.f) wood = 1.f;
+
+	return wood;
+}
+
+void WoodTexture_EvaluateFloat(__global Texture *texture, __global HitPoint *hitPoint,
+		float texValues[TEXTURE_STACK_SIZE], uint *texValuesSize) {
+	texValues[(*texValuesSize)++] = WoodTexture_Evaluate(texture, hitPoint);
+}
+
+void WoodTexture_EvaluateSpectrum(__global Texture *texture, __global HitPoint *hitPoint,
+	float3 texValues[TEXTURE_STACK_SIZE], uint *texValuesSize) {
+    float wood = WoodTexture_Evaluate(texture, hitPoint);
+
+    texValues[(*texValuesSize)++] = (float3)(wood, wood, wood);
+}
+
+void WoodTexture_EvaluateDuDv(__global Texture *texture, __global HitPoint *hitPoint,
+		float2 texValues[TEXTURE_STACK_SIZE], uint *texValuesSize) {
+	texValues[(*texValuesSize)++] = (float2)(DUDV_VALUE, DUDV_VALUE);
+}
+
 #endif