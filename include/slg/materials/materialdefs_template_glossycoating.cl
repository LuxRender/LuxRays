#line 2 "materialdefs_funcs_glossycoating.cl"

/***************************************************************************
 * Copyright 1998-2015 by authors (see AUTHORS.txt)                        *
 *                                                                         *
 *   This file is part of LuxRender.                                       *
 *                                                                         *
 * Licensed under the Apache License, Version 2.0 (the "License");         *
 * you may not use this file except in compliance with the License.        *
 * You may obtain a copy of the License at                                 *
 *                                                                         *
 *     http://www.apache.org/licenses/LICENSE-2.0                          *
 *                                                                         *
 * Unless required by applicable law or agreed to in writing, software     *
 * distributed under the License is distributed on an "AS IS" BASIS,       *
 * WITHOUT WARRANTIES OR CONDITIONS OF ANY KIND, either express or implied.*
 * See the License for the specific language governing permissions and     *
 * limitations under the License.                                          *
 ***************************************************************************/

//------------------------------------------------------------------------------
// Glossycoating material
//
// One instance of this file for each Glossycoating material is used in Compiled scene
// class after having expanded the following parameters.
//
// Preprocessing parameters:
//  <<CS_GLOSSYCOATING_MATERIAL_INDEX>>
//  <<CS_MAT_BASE_MATERIAL_INDEX>>
//  <<CS_MAT_BASE_PREFIX>>_
//  <<CS_MAT_BASE_POSTFIX>>
//  <<CS_KS_TEXTURE>>
//  <<CS_NU_TEXTURE>>
//  <<CS_NV_TEXTURE>>
//  <<CS_KA_TEXTURE>>
//  <<CS_DEPTH_TEXTURE>>
//  <<CS_INDEX_TEXTURE>>
//  <<CS_MB_FLAG>>
//------------------------------------------------------------------------------

BSDFEvent Material_Index<<CS_GLOSSYCOATING_MATERIAL_INDEX>>_GetEventTypes(__global const Material* restrict material
		MATERIALS_PARAM_DECL) {
	return
			<<CS_MAT_BASE_PREFIX>>_GetEventTypes<<CS_MAT_BASE_POSTFIX>>(&mats[<<CS_MAT_BASE_MATERIAL_INDEX>>]
				MATERIALS_PARAM) |
			GLOSSY | REFLECT;
}

bool Material_Index<<CS_GLOSSYCOATING_MATERIAL_INDEX>>_IsDelta(__global const Material* restrict material
		MATERIALS_PARAM_DECL) {
	return false;
}

#if defined(PARAM_HAS_PASSTHROUGH)
float3 Material_Index<<CS_GLOSSYCOATING_MATERIAL_INDEX>>_GetPassThroughTransparency(__global const Material* restrict material,
		__global HitPoint *hitPoint, const float3 localFixedDir, const float passThroughEvent
		MATERIALS_PARAM_DECL) {
	return <<CS_MAT_BASE_PREFIX>>_GetPassThroughTransparency<<CS_MAT_BASE_POSTFIX>>(&mats[<<CS_MAT_BASE_MATERIAL_INDEX>>],
			hitPoint, localFixedDir, passThroughEvent MATERIALS_PARAM);
}
#endif

float3 Material_Index<<CS_GLOSSYCOATING_MATERIAL_INDEX>>_Evaluate(__global const Material* restrict material,
		__global HitPoint *hitPoint, const float3 lightDir, const float3 eyeDir,
		BSDFEvent *event, float *directPdfW
		MATERIALS_PARAM_DECL) {
	const float3 fixedDir = eyeDir;
	const float3 sampledDir = lightDir;

	// Note: this is the same side test used by matte translucent material and
	// it is different from the CPU test because HitPoint::dpdu and HitPoint::dpdv
	// are not available here without bump mapping.
	const float sideTest = CosTheta(lightDir) * CosTheta(eyeDir);

	if (sideTest > DEFAULT_COS_EPSILON_STATIC) {
		// Reflection

		const float3 lightDirBase = lightDir;
		const float3 eyeDirBase = eyeDir;

		const float3 baseF = <<CS_MAT_BASE_PREFIX>>_Evaluate<<CS_MAT_BASE_POSTFIX>>(&mats[<<CS_MAT_BASE_MATERIAL_INDEX>>],
				hitPoint, lightDirBase, eyeDirBase, event, directPdfW MATERIALS_PARAM);

		// Back face: no coating
		if (eyeDir.z <= 0.f)
			return baseF;

		// Front face: coating+base
		*event |= GLOSSY | REFLECT;

		float3 ks = <<CS_KS_TEXTURE>>;
#if defined(PARAM_ENABLE_MAT_GLOSSYCOATING_INDEX)
		const float i = <<CS_INDEX_TEXTURE>>;
		if (i > 0.f) {
			const float ti = (i - 1.f) / (i + 1.f);
			ks *= ti * ti;
		}
#endif
		ks = Spectrum_Clamp(ks);

		const float u = clamp(<<CS_NU_TEXTURE>>, 1e-9f, 1.f);
#if defined(PARAM_ENABLE_MAT_GLOSSYCOATING_ANISOTROPIC)
		const float v = clamp(<<CS_NV_TEXTURE>>, 1e-9f, 1.f);
		const float u2 = u * u;
		const float v2 = v * v;
		const float anisotropy = (u2 < v2) ? (1.f - u2 / v2) : u2 > 0.f ? (v2 / u2 - 1.f) : 0.f;
		const float roughness = u * v;
#else
		const float anisotropy = 0.f;
		const float roughness = u * u;
#endif

		if (directPdfW) {
			const float wCoating = SchlickBSDF_CoatingWeight(ks, fixedDir);
			const float wBase = 1.f - wCoating;

			*directPdfW = wBase * *directPdfW +
				wCoating * SchlickBSDF_CoatingPdf(roughness, anisotropy, fixedDir, sampledDir);
		}

#if defined(PARAM_ENABLE_MAT_GLOSSYCOATING_ABSORPTION)
		// Absorption
		const float cosi = fabs(sampledDir.z);
		const float coso = fabs(fixedDir.z);

		const float3 alpha = Spectrum_Clamp(<<CS_KA_TEXTURE>>);
		const float3 absorption = CoatingAbsorption(cosi, coso, alpha, <<CS_DEPTH_TEXTURE>>);
#else
		const float3 absorption = WHITE;
#endif

		// Coating fresnel factor
		const float3 H = normalize(fixedDir + sampledDir);
		const float3 S = FresnelSchlick_Evaluate(ks, fabs(dot(sampledDir, H)));

#if defined(PARAM_ENABLE_MAT_GLOSSYCOATING_MULTIBOUNCE)
		const int multibounce = <<CS_MB_FLAG>>;
#else
		const int multibounce = 0;
#endif
		const float3 coatingF = SchlickBSDF_CoatingF(ks, roughness, anisotropy, multibounce,
				fixedDir, sampledDir);

		// Blend in base layer Schlick style
		// assumes coating bxdf takes fresnel factor S into account

		return coatingF + absorption * (WHITE - S) * baseF;
	} else if (sideTest < -DEFAULT_COS_EPSILON_STATIC) {
		const float3 lightDirBase = lightDir;
		const float3 eyeDirBase = eyeDir;

		// Transmission
		const float3 baseF = <<CS_MAT_BASE_PREFIX>>_Evaluate<<CS_MAT_BASE_POSTFIX>>(&mats[<<CS_MAT_BASE_MATERIAL_INDEX>>],
				hitPoint, lightDirBase, eyeDirBase, event, directPdfW MATERIALS_PARAM);

<<<<<<< HEAD
		float3 ks = <<CS_KS_TEXTURE>>;
=======
		float3 ks = Texture_Index<<CS_KS_TEXTURE_INDEX>>_EvaluateSpectrum(
			&texs[<<CS_KS_TEXTURE_INDEX>>],
			hitPoint
			TEXTURES_PARAM);
>>>>>>> f657a1a6
#if defined(PARAM_ENABLE_MAT_GLOSSYCOATING_INDEX)
		const float i = <<CS_INDEX_TEXTURE>>;
		if (i > 0.f) {
			const float ti = (i - 1.f) / (i + 1.f);
			ks *= ti * ti;
		}
#endif
		ks = Spectrum_Clamp(ks);

		if (directPdfW) {
			const float3 fixedDir = eyeDir;
			const float wCoating = fixedDir.z > 0.f ? SchlickBSDF_CoatingWeight(ks, fixedDir) : 0.f;
			const float wBase = 1.f - wCoating;

			*directPdfW *= wBase;
		}

#if defined(PARAM_ENABLE_MAT_GLOSSYCOATING_ABSORPTION)
		// Absorption
		const float cosi = fabs(sampledDir.z);
		const float coso = fabs(fixedDir.z);

		const float3 alpha = Spectrum_Clamp(<<CS_KA_TEXTURE>>);
		const float3 absorption = CoatingAbsorption(cosi, coso, alpha, <<CS_DEPTH_TEXTURE>>);
#else
		const float3 absorption = WHITE;
#endif

		// Coating fresnel factor
		const float3 H = normalize((float3)(sampledDir.x + fixedDir.x, sampledDir.y + fixedDir.y,
			sampledDir.z - fixedDir.z));
		const float3 S = FresnelSchlick_Evaluate(ks, fabs(dot(fixedDir, H)));

		// filter base layer, the square root is just a heuristic
		// so that a sheet coated on both faces gets a filtering factor
		// of 1-S like a reflection
		return absorption * Spectrum_Sqrt(WHITE - S) * baseF;
	} else
		return BLACK;
}

float3 Material_Index<<CS_GLOSSYCOATING_MATERIAL_INDEX>>_Sample(__global const Material* restrict material,
		__global HitPoint *hitPoint, const float3 fixedDir, float3 *sampledDir, const float u0, const float u1,
#if defined(PARAM_HAS_PASSTHROUGH)
		const float passThroughEvent,
#endif
		float *pdfW, float *cosSampledDir, BSDFEvent *event, const BSDFEvent requestedEvent
		MATERIALS_PARAM_DECL) {
<<<<<<< HEAD
	float3 ks = <<CS_KS_TEXTURE>>;
=======
	float3 ks = Texture_Index<<CS_KS_TEXTURE_INDEX>>_EvaluateSpectrum(
			&texs[<<CS_KS_TEXTURE_INDEX>>],
			hitPoint
			TEXTURES_PARAM);
>>>>>>> f657a1a6
#if defined(PARAM_ENABLE_MAT_GLOSSYCOATING_INDEX)
	const float i = <<CS_INDEX_TEXTURE>>;
	if (i > 0.f) {
		const float ti = (i - 1.f) / (i + 1.f);
		ks *= ti * ti;
	}
#endif
	ks = Spectrum_Clamp(ks);

	// Coating is used only on the front face
	const float wCoating = SchlickBSDF_CoatingWeight(ks, fixedDir);
	const float wBase = 1.f - wCoating;

	const float u = clamp(<<CS_NU_TEXTURE>>, 1e-9f, 1.f);
#if defined(PARAM_ENABLE_MAT_GLOSSYCOATING_ANISOTROPIC)
	const float v = clamp(<<CS_NU_TEXTURE>>, 1e-9f, 1.f);
	const float u2 = u * u;
	const float v2 = v * v;
	const float anisotropy = (u2 < v2) ? (1.f - u2 / v2) : u2 > 0.f ? (v2 / u2 - 1.f) : 0.f;
	const float roughness = u * v;
#else
	const float anisotropy = 0.f;
	const float roughness = u * u;
#endif

#if defined(PARAM_ENABLE_MAT_GLOSSYCOATING_MULTIBOUNCE)
	const int multibounce = <<CS_MB_FLAG>>;
#else
	const int multibounce = 0;
#endif

	float basePdf, coatingPdf;
	float3 baseF, coatingF;

	if (passThroughEvent < wBase) {
		const float3 fixedDirBase = fixedDir;

		// Sample base BSDF
		baseF = <<CS_MAT_BASE_PREFIX>>_Sample<<CS_MAT_BASE_POSTFIX>>(&mats[<<CS_MAT_BASE_MATERIAL_INDEX>>],
			hitPoint, fixedDirBase, sampledDir, u0, u1,
#if defined(PARAM_HAS_PASSTHROUGH)
				passThroughEvent / wBase,
#endif
				&basePdf, cosSampledDir, event, requestedEvent MATERIALS_PARAM);

		if (Spectrum_IsBlack(baseF))
			return BLACK;

		baseF *= basePdf;

		// Don't add the coating scattering if the base sampled
		// component is specular
		if (!(*event & SPECULAR)) {
			coatingF = SchlickBSDF_CoatingF(ks, roughness, anisotropy, multibounce,
					fixedDir, *sampledDir);
			coatingPdf = SchlickBSDF_CoatingPdf(roughness, anisotropy, fixedDir, *sampledDir);
		} else
			coatingPdf = 0.f;
	} else {
		// Sample coating BSDF (Schlick BSDF)
		coatingF = SchlickBSDF_CoatingSampleF(ks, roughness, anisotropy,
				multibounce, fixedDir, sampledDir, u0, u1, &coatingPdf);
		if (Spectrum_IsBlack(coatingF))
			return BLACK;

		*cosSampledDir = fabs((*sampledDir).z);
		if (*cosSampledDir < DEFAULT_COS_EPSILON_STATIC)
			return BLACK;

		coatingF *= coatingPdf;

		// Evaluate base BSDF
		const float3 lightDirBase = *sampledDir;
		const float3 eyeDirBase = fixedDir;

<<<<<<< HEAD
		baseF = <<CS_MAT_BASE_PREFIX>>_Evaluate<<CS_MAT_BASE_POSTFIX>>(&mats[<<CS_MAT_BASE_MATERIAL_INDEX>>],
=======
		baseF = Material_Index<<CS_MAT_BASE_MATERIAL_INDEX>>_Evaluate(&mats[<<CS_MAT_BASE_MATERIAL_INDEX>>],
>>>>>>> f657a1a6
				hitPoint, lightDirBase, eyeDirBase, event, &basePdf MATERIALS_PARAM);
		*event = GLOSSY | REFLECT;
	}

	*pdfW = coatingPdf * wCoating + basePdf * wBase;

#if defined(PARAM_ENABLE_MAT_GLOSSYCOATING_ABSORPTION)
	// Absorption
	const float cosi = fabs((*sampledDir).z);
	const float coso = fabs(fixedDir.z);

	const float3 alpha = Spectrum_Clamp(<<CS_KA_TEXTURE>>);
	const float3 absorption = CoatingAbsorption(cosi, coso, alpha, <<CS_DEPTH_TEXTURE>>);
#else
	const float3 absorption = WHITE;
#endif

	// Note: this is the same side test used by matte translucent material and
	// it is different from the CPU test because HitPoint::dpdu and HitPoint::dpdv
	// are not available here without bump mapping.
	const float sideTest = CosTheta(fixedDir) * CosTheta(*sampledDir);
	if (sideTest > DEFAULT_COS_EPSILON_STATIC) {
		// Reflection

		if (!(fixedDir.z > 0.f)) {
			// Back face reflection: no coating
			return baseF / basePdf;
		} else {
			// Front face reflection: coating+base

			// Coating fresnel factor
			const float3 H = normalize(fixedDir + *sampledDir);
			const float3 S = FresnelSchlick_Evaluate(ks, fabs(dot(*sampledDir, H)));

			// blend in base layer Schlick style
			// coatingF already takes fresnel factor S into account
			return (coatingF + absorption * (WHITE - S) * baseF) / *pdfW;
		}
	} else if (sideTest < -DEFAULT_COS_EPSILON_STATIC) {
		// Transmission
		// Coating fresnel factor
		const float3 H = normalize((float3)((*sampledDir).x + fixedDir.x, (*sampledDir).y + fixedDir.y,
			(*sampledDir).z - fixedDir.z));
		const float3 S = FresnelSchlick_Evaluate(ks, fabs(dot(fixedDir, H)));

		// filter base layer, the square root is just a heuristic
		// so that a sheet coated on both faces gets a filtering factor
		// of 1-S like a reflection
		return absorption * Spectrum_Sqrt(WHITE - S) * baseF / *pdfW;
	} else
		return BLACK;
}

float3 Material_Index<<CS_GLOSSYCOATING_MATERIAL_INDEX>>_GetEmittedRadiance(__global const Material* restrict material,
		__global HitPoint *hitPoint
		MATERIALS_PARAM_DECL) {
	if (material->emitTexIndex != NULL_INDEX)
		return Material_GetEmittedRadianceWithoutDynamic(material, hitPoint MATERIALS_PARAM);
	else
		return <<CS_MAT_BASE_PREFIX>>_GetEmittedRadiance<<CS_MAT_BASE_POSTFIX>>(&mats[<<CS_MAT_BASE_MATERIAL_INDEX>>],
				   hitPoint
				   MATERIALS_PARAM);
}

#if defined(PARAM_HAS_VOLUMES)
uint Material_Index<<CS_GLOSSYCOATING_MATERIAL_INDEX>>_GetInteriorVolume(__global const Material* restrict material,
		__global HitPoint *hitPoint, const float passThroughEvent
		MATERIALS_PARAM_DECL) {
		if (material->interiorVolumeIndex != NULL_INDEX)
			return material->interiorVolumeIndex;
		else
			return <<CS_MAT_BASE_PREFIX>>_GetInteriorVolume<<CS_MAT_BASE_POSTFIX>>(&mats[<<CS_MAT_BASE_MATERIAL_INDEX>>],
				hitPoint, passThroughEvent
				MATERIALS_PARAM);
}

uint Material_Index<<CS_GLOSSYCOATING_MATERIAL_INDEX>>_GetExteriorVolume(__global const Material* restrict material,
		__global HitPoint *hitPoint, const float passThroughEvent
		MATERIALS_PARAM_DECL) {
		if (material->exteriorVolumeIndex != NULL_INDEX)
			return material->exteriorVolumeIndex;
		else
			return <<CS_MAT_BASE_PREFIX>>_GetExteriorVolume<<CS_MAT_BASE_POSTFIX>>(&mats[<<CS_MAT_BASE_MATERIAL_INDEX>>],
					hitPoint, passThroughEvent
					MATERIALS_PARAM);
}
#endif<|MERGE_RESOLUTION|>--- conflicted
+++ resolved
@@ -153,14 +153,7 @@
 		const float3 baseF = <<CS_MAT_BASE_PREFIX>>_Evaluate<<CS_MAT_BASE_POSTFIX>>(&mats[<<CS_MAT_BASE_MATERIAL_INDEX>>],
 				hitPoint, lightDirBase, eyeDirBase, event, directPdfW MATERIALS_PARAM);
 
-<<<<<<< HEAD
 		float3 ks = <<CS_KS_TEXTURE>>;
-=======
-		float3 ks = Texture_Index<<CS_KS_TEXTURE_INDEX>>_EvaluateSpectrum(
-			&texs[<<CS_KS_TEXTURE_INDEX>>],
-			hitPoint
-			TEXTURES_PARAM);
->>>>>>> f657a1a6
 #if defined(PARAM_ENABLE_MAT_GLOSSYCOATING_INDEX)
 		const float i = <<CS_INDEX_TEXTURE>>;
 		if (i > 0.f) {
@@ -209,14 +202,7 @@
 #endif
 		float *pdfW, float *cosSampledDir, BSDFEvent *event, const BSDFEvent requestedEvent
 		MATERIALS_PARAM_DECL) {
-<<<<<<< HEAD
 	float3 ks = <<CS_KS_TEXTURE>>;
-=======
-	float3 ks = Texture_Index<<CS_KS_TEXTURE_INDEX>>_EvaluateSpectrum(
-			&texs[<<CS_KS_TEXTURE_INDEX>>],
-			hitPoint
-			TEXTURES_PARAM);
->>>>>>> f657a1a6
 #if defined(PARAM_ENABLE_MAT_GLOSSYCOATING_INDEX)
 	const float i = <<CS_INDEX_TEXTURE>>;
 	if (i > 0.f) {
@@ -250,7 +236,6 @@
 
 	float basePdf, coatingPdf;
 	float3 baseF, coatingF;
-
 	if (passThroughEvent < wBase) {
 		const float3 fixedDirBase = fixedDir;
 
@@ -292,11 +277,7 @@
 		const float3 lightDirBase = *sampledDir;
 		const float3 eyeDirBase = fixedDir;
 
-<<<<<<< HEAD
 		baseF = <<CS_MAT_BASE_PREFIX>>_Evaluate<<CS_MAT_BASE_POSTFIX>>(&mats[<<CS_MAT_BASE_MATERIAL_INDEX>>],
-=======
-		baseF = Material_Index<<CS_MAT_BASE_MATERIAL_INDEX>>_Evaluate(&mats[<<CS_MAT_BASE_MATERIAL_INDEX>>],
->>>>>>> f657a1a6
 				hitPoint, lightDirBase, eyeDirBase, event, &basePdf MATERIALS_PARAM);
 		*event = GLOSSY | REFLECT;
 	}
