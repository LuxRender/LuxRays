/***************************************************************************
 * Copyright 1998-2013 by authors (see AUTHORS.txt)                        *
 *                                                                         *
 *   This file is part of LuxRender.                                       *
 *                                                                         *
 * Licensed under the Apache License, Version 2.0 (the "License");         *
 * you may not use this file except in compliance with the License.        *
 * You may obtain a copy of the License at                                 *
 *                                                                         *
 *     http://www.apache.org/licenses/LICENSE-2.0                          *
 *                                                                         *
 * Unless required by applicable law or agreed to in writing, software     *
 * distributed under the License is distributed on an "AS IS" BASIS,       *
 * WITHOUT WARRANTIES OR CONDITIONS OF ANY KIND, either express or implied.*
 * See the License for the specific language governing permissions and     *
 * limitations under the License.                                          *
 ***************************************************************************/

#ifndef _LUXCORE_CFG_H
#define	_LUXCORE_CFG_H

// The configured options and settings for SmallLuxGPU

#define LUXCORE_VERSION_MAJOR "1"
<<<<<<< HEAD
#define LUXCORE_VERSION_MINOR "4"
=======
#define LUXCORE_VERSION_MINOR "5dev"
>>>>>>> e90f4711

#endif	/* _LUXCORE_CFG_H */<|MERGE_RESOLUTION|>--- conflicted
+++ resolved
@@ -22,10 +22,6 @@
 // The configured options and settings for SmallLuxGPU
 
 #define LUXCORE_VERSION_MAJOR "1"
-<<<<<<< HEAD
-#define LUXCORE_VERSION_MINOR "4"
-=======
 #define LUXCORE_VERSION_MINOR "5dev"
->>>>>>> e90f4711
 
 #endif	/* _LUXCORE_CFG_H */